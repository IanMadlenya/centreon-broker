/*
** Copyright 2014 Merethis
**
** This file is part of Centreon Broker.
**
** Centreon Broker is free software: you can redistribute it and/or
** modify it under the terms of the GNU General Public License version 2
** as published by the Free Software Foundation.
**
** Centreon Broker is distributed in the hope that it will be useful,
** but WITHOUT ANY WARRANTY; without even the implied warranty of
** MERCHANTABILITY or FITNESS FOR A PARTICULAR PURPOSE. See the GNU
** General Public License for more details.
**
** You should have received a copy of the GNU General Public License
** along with Centreon Broker. If not, see
** <http://www.gnu.org/licenses/>.
*/

#include <cassert>
#include <cstdlib>
#include <ctime>
#include <fstream>
#include <sstream>
#include <QMutexLocker>
#include <QSqlError>
#include <QSqlQuery>
#include <QSqlRecord>
#include <QVariant>
#include "com/centreon/broker/bam/ba_status.hh"
#include "com/centreon/broker/bam/bool_status.hh"
#include "com/centreon/broker/bam/configuration/reader.hh"
#include "com/centreon/broker/bam/configuration/state.hh"
#include "com/centreon/broker/bam/internal.hh"
#include "com/centreon/broker/bam/kpi_status.hh"
#include "com/centreon/broker/bam/rebuild.hh"
#include "com/centreon/broker/bam/meta_service_status.hh"
#include "com/centreon/broker/bam/monitoring_stream.hh"
#include "com/centreon/broker/exceptions/msg.hh"
#include "com/centreon/broker/io/events.hh"
#include "com/centreon/broker/io/exceptions/shutdown.hh"
#include "com/centreon/broker/logging/logging.hh"
#include "com/centreon/broker/misc/global_lock.hh"
#include "com/centreon/broker/multiplexing/publisher.hh"
#include "com/centreon/broker/neb/internal.hh"
#include "com/centreon/broker/neb/service_status.hh"
#include "com/centreon/broker/storage/internal.hh"
#include "com/centreon/broker/storage/metric.hh"

using namespace com::centreon::broker;
using namespace com::centreon::broker::bam;

/**************************************
*                                     *
*           Public Methods            *
*                                     *
**************************************/

/**
 *  Constructor.
 *
 *  @param[in] db_type                 BAM DB type.
 *  @param[in] db_host                 BAM DB host.
 *  @param[in] db_port                 BAM DB port.
 *  @param[in] db_user                 BAM DB user.
 *  @param[in] db_password             BAM DB password.
 *  @param[in] db_name                 BAM DB name.
 *  @param[in] ext_cmd_file            External command file.
 *  @param[in] queries_per_transaction Queries per transaction.
 *  @param[in] check_replication       true to check replication status.
 */
monitoring_stream::monitoring_stream(
          QString const& db_type,
          QString const& db_host,
          unsigned short db_port,
          QString const& db_user,
          QString const& db_password,
          QString const& db_name,
          QString const& ext_cmd_file,
          unsigned int queries_per_transaction,
          bool check_replication) {
  // Process events.
  _process_out = true;

  // External command file.
  _ext_cmd_file = ext_cmd_file;

  // Queries per transaction.
  _queries_per_transaction = ((queries_per_transaction >= 2)
                              ? queries_per_transaction
                              : 1);
  _transaction_queries = 0;

  // BAM connection ID.
  QString bam_id;
  bam_id.setNum((qulonglong)this, 16);

  // Add database connection.
  _db.reset(
        new QSqlDatabase(QSqlDatabase::addDatabase(
                                         db_type,
                                         bam_id)));

  // Set DB parameters.
  _db->setHostName(db_host);
  _db->setPort(db_port);
  _db->setUserName(db_user);
  _db->setPassword(db_password);
  _db->setDatabaseName(db_name);

  try {
    {
      QMutexLocker lock(&misc::global_lock);
      // Open database.
      if (!_db->open()) {
        QString error(_db->lastError().text());
        _clear_qsql();
        throw (broker::exceptions::msg()
               << "BAM: could not connect to monitoring database '"
               << db_name << "' on host '" << db_host
               << ":" << db_port << "': " << error);
      }
    }

    // Check that replication is OK.
    if (check_replication)
      _check_replication();
    else
      logging::debug(logging::medium)
        << "BAM: NOT checking replication status of monitoring database '"
        << _db->databaseName() << "' on host '" << _db->hostName()
        << ":" << _db->port() << "'";

    // Prepare queries.
    _prepare();

    // Initial transaction.
    if (_queries_per_transaction > 1)
      _db->transaction();

    // Read configuration from DB.
    configuration::state s;
    {
      configuration::reader r(_db.get());
      r.read(s);
    }

    // Apply configuration.
    _applier.apply(s);
    _ba_mapping = s.get_ba_svc_mapping();

    // Check if we need to rebuild something.
    _rebuild();
  }
  catch (...) {
    {
      QMutexLocker lock(&misc::global_lock);
      // Delete statements.
      _clear_qsql();
    }

    // Remove this connection.
    QSqlDatabase::removeDatabase(bam_id);

    throw ;
  }
}

/**
 *  Destructor.
 */
monitoring_stream::~monitoring_stream() {
  // Connection ID.
  QString bam_id;
  bam_id.setNum((qulonglong)this, 16);

  {
    QMutexLocker lock(&misc::global_lock);
    // Reset statements.
    _clear_qsql();
  }

  // Remove this connection.
  QSqlDatabase::removeDatabase(bam_id);
}

/**
 *  Generate default state.
 */
void monitoring_stream::initialize() {
  multiplexing::publisher pblshr;
  _applier.visit(&pblshr);
  return ;
}

/**
 *  Enable or disable output event processing.
 *
 *  @param[in] in  Unused.
 *  @param[in] out Set to true to enable output event processing.
 */
void monitoring_stream::process(bool in, bool out) {
  _process_out = in || !out; // Only for immediate shutdown.
  return ;
}

/**
 *  Read from the datbase.
 *  Get the next available bam event.
 *
 *  @param[out] d Cleared.
 *  @param[out] d The next available bam event.
 */
void monitoring_stream::read(misc::shared_ptr<io::data>& d) {
  d.clear();
  throw (exceptions::msg()
         << "BAM: attempt to read from a BAM monitoring stream (not supported)");
  return ;
}
/**
 *  Get endpoint statistics.
 *
 *  @param[out] tree Output tree.
 */
void monitoring_stream::statistics(io::properties& tree) const {
  QMutexLocker lock(&_statusm);
  if (!_status.empty()) {
    io::property& p(tree["status"]);
    p.set_perfdata(_status);
    p.set_graphable(false);
  }
  return ;
}

/**
 *  Rebuild index and metrics cache.
 */
void monitoring_stream::update() {
  // XXX : beware of exceptions ?
<<<<<<< HEAD
  // configuration::state s;
  // {
  //   configuration::reader r(_db.get());
  //   r.read(s);
  // }
  // _applier.apply(s);
  // _ba_mapping = s.get_ba_svc_mapping();
=======
   configuration::state s;
   {
     configuration::reader r(_db.get());
     r.read(s);
   }
   //_applier.apply(s);

>>>>>>> 665da7b4
  // Check if we need to rebuild something.
   _rebuild();
  return ;
}

/**
 *  Write an event.
 *
 *  @param[in] data Event pointer.
 *
 *  @return Number of events acknowledged.
 */
unsigned int monitoring_stream::write(misc::shared_ptr<io::data> const& data) {
  // Check that processing is enabled.
  if (!_process_out)
    throw (io::exceptions::shutdown(true, true)
           << "BAM monitoring stream is shutdown");

  if (!data.isNull()) {
    // Process service status events.
    if ((data->type()
        == io::events::data_type<io::events::neb, neb::de_service_status>::value)
        || (data->type()
            == io::events::data_type<io::events::neb, neb::de_service>::value)) {
      misc::shared_ptr<neb::service_status>
        ss(data.staticCast<neb::service_status>());
      logging::debug(logging::low)
        << "BAM: processing service status (host "
        << ss->host_id << ", service " << ss->service_id
        << ", hard state " << ss->last_hard_state << ", current state "
        << ss->current_state << ")";
      multiplexing::publisher pblshr;
      _applier.book_service().update(ss, &pblshr);
    }
    else if (data->type()
             == io::events::data_type<io::events::storage, storage::de_metric>::value) {
      misc::shared_ptr<storage::metric>
        m(data.staticCast<storage::metric>());
      logging::debug(logging::low)
        << "BAM: processing metric (id " << m->metric_id << ", time "
        << m->ctime << ", value " << m->value << ")";
      multiplexing::publisher pblshr;
      _applier.book_metric().update(m, &pblshr);
    }
    else if (data->type()
             == io::events::data_type<io::events::bam, bam::de_ba_status>::value) {
      ba_status* status(static_cast<ba_status*>(data.data()));
      logging::debug(logging::low) << "BAM: processing BA status (id "
        << status->ba_id << ", level " << status->level_nominal
        << ", acknowledgement " << status->level_acknowledgement
        << ", downtime " << status->level_downtime << ")";
      _ba_update->bindValue(":level_nominal", status->level_nominal);
      _ba_update->bindValue(
                    ":level_acknowledgement",
                    status->level_acknowledgement);
      _ba_update->bindValue(":level_downtime", status->level_downtime);
      _ba_update->bindValue(":ba_id", status->ba_id);
      _ba_update->bindValue(
        ":last_state_change",
        (((status->last_state_change == (time_t)-1)
          || (status->last_state_change == 0))
         ? QVariant(QVariant::LongLong)
         : QVariant(static_cast<qlonglong>(status->last_state_change.get_time_t()))));
      _ba_update->bindValue(":state", status->state);
      _ba_update->bindValue(":in_downtime", status->in_downtime);
      if (!_ba_update->exec())
        throw (exceptions::msg() << "BAM: could not update BA "
               << status->ba_id << ": "
               << _ba_update->lastError().text());

      if (status->state_changed) {
        std::pair<std::string, std::string>
          ba_svc_name(_ba_mapping.get_service(status->ba_id));
        if (ba_svc_name.first.empty() || ba_svc_name.second.empty()) {
          logging::error(logging::high)
            << "BAM: could not trigger check of virtual service of BA "
            << status->ba_id
            << ": host name and service description were not found";
        }
        else {
          std::ostringstream oss;
          oss << "[" << std::time(NULL) << "] PROCESS_SERVICE_CHECK_RESULT;"
              << ba_svc_name.first << ";" << ba_svc_name.second << ";"
              << status->state << ";BA " << status->ba_id << " has state "
              << status->state << " and level " << status->level_nominal
              << "|value=" << status->level_nominal;
          _write_external_command(oss.str());
        }
      }
    }
    else if (data->type()
             == io::events::data_type<io::events::bam, bam::de_bool_status>::value) {
      bool_status* status(static_cast<bool_status*>(data.data()));
      logging::debug(logging::low) << "BAM: processing boolexp status (id "
        << status->bool_id << ", state " << status->state << ")";
      _bool_exp_update->bindValue(":state", status->state);
      _bool_exp_update->bindValue(":bool_id", status->bool_id);
      if (!_bool_exp_update->exec())
        throw (exceptions::msg()
               << "BAM: could not update boolean expression "
               << status->bool_id << ": "
               << _bool_exp_update->lastError().text());
    }
    else if (data->type()
             == io::events::data_type<io::events::bam, bam::de_kpi_status>::value) {
      kpi_status* status(static_cast<kpi_status*>(data.data()));
      logging::debug(logging::low) << "BAM: processing KPI status (id "
        << status->kpi_id << ", level " << status->level_nominal_hard
        << ", acknowledgement " << status->level_acknowledgement_hard
        << ", downtime " << status->level_downtime_hard << ")";
      _kpi_update->bindValue(
                     ":level_nominal",
                     status->level_nominal_hard);
      _kpi_update->bindValue(
                     ":level_acknowledgement",
                     status->level_acknowledgement_hard);
      _kpi_update->bindValue(
                     ":level_downtime",
                     status->level_downtime_hard);
      _kpi_update->bindValue(":state", status->state_hard);
      _kpi_update->bindValue(":state_type", 1 + 1);
      _kpi_update->bindValue(":kpi_id", status->kpi_id);
      if (!_kpi_update->exec())
        throw (exceptions::msg() << "BAM: could not update KPI "
               << status->kpi_id << ": "
               << _kpi_update->lastError().text());
    }
    else if (data->type()
             == io::events::data_type<io::events::bam, bam::de_meta_service_status>::value) {
      meta_service_status* status(static_cast<meta_service_status*>(data.data()));
      logging::debug(logging::low)
        << "BAM: processing meta-service status (id "
        << status->meta_service_id << ", value " << status->value
        << ")";
      _meta_service_update->bindValue(
                              ":meta_service_id",
                              status->meta_service_id);
      _meta_service_update->bindValue(":value", status->value);
      if (!_meta_service_update->exec())
        throw (exceptions::msg()
               << "BAM: could not update meta-service "
               << status->meta_service_id << ": "
               << _meta_service_update->lastError().text());
    }
  }
  // XXX : handle transactions
  return (1);
}

/**************************************
*                                     *
*           Private Methods           *
*                                     *
**************************************/

/**
 *  Copy constructor.
 *
 *  @param[in] other Unused.
 */
monitoring_stream::monitoring_stream(monitoring_stream const& other)
  : io::stream(other) {
  assert(!"BAM monitoring stream is not copyable");
  abort();
}

/**
 *  Assignment operator.
 *
 *  @param[in] other Unused.
 *
 *  @return This object.
 */
monitoring_stream& monitoring_stream::operator=(monitoring_stream const& other) {
  (void)other;
  assert(!"BAM monitoring stream is not copyable");
  abort();
  return (*this);
}

/**
 *  Check that replication is OK.
 */
void monitoring_stream::_check_replication() {
  // Check that replication is OK.
  logging::debug(logging::medium)
    << "BAM: checking replication status of monitoring database '"
    << _db->databaseName() << "' on host '" << _db->hostName()
    << ":" << _db->port() << "'";
  QSqlQuery q(*_db);
  if (!q.exec("SHOW SLAVE STATUS"))
    logging::info(logging::medium)
      << "BAM: could not check replication status of monitoring database '"
      << _db->databaseName() << "' on host '" << _db->hostName()
      << ":" << _db->port() << "': " << q.lastError().text();
  else {
    if (!q.next())
      logging::info(logging::medium)
        << "BAM: monitoring database '" << _db->databaseName() << "' on host '"
        << _db->hostName() << ":" << _db->port()
        << "' is not under replication";
    else {
      QSqlRecord record(q.record());
      unsigned int i(0);
      for (QString field(record.fieldName(i));
           !field.isEmpty();
           field = record.fieldName(++i))
        if (((field == "Slave_IO_Running")
             && (q.value(i).toString() != "Yes"))
            || ((field == "Slave_SQL_Running")
                && (q.value(i).toString() != "Yes"))
            || ((field == "Seconds_Behind_Master")
                && (q.value(i).toInt() != 0)))
          throw (broker::exceptions::msg()
                 << "BAM: replication of monitoring database '"
                 << _db->databaseName() << "' on host '"
                 << _db->hostName() << ":" << _db->port()
                 << "' is not complete: " << field
                 << "=" << q.value(i).toString());
      logging::info(logging::medium)
        << "storage: replication of monitoring database '"
        << _db->databaseName() << "' on host '" << _db->hostName()
        << ":" << _db->port() << "' is complete, connection granted";
    }
  }
  return ;
}

/**
 *  Clear QtSql objects.
 */
void monitoring_stream::_clear_qsql() {
  _ba_update.reset();
  _bool_exp_update.reset();
  _kpi_update.reset();
  _meta_service_update.reset();
  _db.reset();
  return ;
}

/**
 *  Prepare queries.
 */
void monitoring_stream::_prepare() {
  // BA status.
  {
    QString query;
    query = "UPDATE mod_bam"
            "  SET current_level=:level_nominal,"
            "      acknowledged=:level_acknowledgement,"
            "      downtime=:level_downtime,"
            "      last_state_change=:last_state_change,"
            "      in_downtime=:in_downtime,"
            "      current_status=:state"
            "  WHERE ba_id=:ba_id";
    _ba_update.reset(new QSqlQuery(*_db));
    if (!_ba_update->prepare(query))
      throw (exceptions::msg()
             << "BAM: could not prepare BA update query: "
             << _ba_update->lastError().text());
  }

  // Boolean expression status.
  {
    QString query;
    query = "UPDATE mod_bam_boolean"
            "  SET current_state=:state"
            "  WHERE boolean_id=:bool_id";
    _bool_exp_update.reset(new QSqlQuery(*_db));
    if (!_bool_exp_update->prepare(query))
      throw (exceptions::msg()
             << "BAM: could not prepare boolean expression update query: "
             << _bool_exp_update->lastError().text());
  }

  // KPI status.
  {
    QString query;
    query = "UPDATE mod_bam_kpi"
            "  SET acknowledged=:level_acknowledgement,"
            "      current_status=:state,"
            "      downtime=:level_downtime, last_level=:level_nominal,"
            "      state_type=:state_type"
            "  WHERE kpi_id=:kpi_id";
    _kpi_update.reset(new QSqlQuery(*_db));
    if (!_kpi_update->prepare(query))
      throw (exceptions::msg()
             << "BAM: could not prepare KPI update query: "
             << _kpi_update->lastError().text());
  }

  // Meta-service status.
  {
    QString query;
    query = "UPDATE meta_service"
            "  SET value=:value"
            "  WHERE meta_id=:meta_service_id";
    _meta_service_update.reset(new QSqlQuery(*_db));
    if (!_meta_service_update->prepare(query))
      throw (exceptions::msg()
             << "BAM: could not prepare meta-service update query: "
             << _meta_service_update->lastError().text());
  }

  return ;
}

/**
 *  Rebuilds BA durations/availibities from BA events.
 */
void monitoring_stream::_rebuild() {
  // Get the list of the BAs that should be rebuild.
  std::vector<unsigned int> bas_to_rebuild;
  {
    QString query = "SELECT ba_id"
                    "  FROM mod_bam"
<<<<<<< HEAD
                    "  WHERE must_be_rebuild='1'";
=======
                    "  WHERE must_be_rebuild = 1";
>>>>>>> 665da7b4
    QSqlQuery q = _db->exec(query);
    if (q.lastError().isValid())
      throw (exceptions::msg()
             << "BAM: could not select the list of BAs to rebuild: "
             << q.lastError().text());
    while (q.next())
      bas_to_rebuild.push_back(q.value(0).toUInt());
  }

  // Nothing to rebuild.
  if (bas_to_rebuild.empty())
    return ;

  misc::shared_ptr<rebuild> r(new rebuild);
  r->bas_to_rebuild = bas_to_rebuild;
  std::auto_ptr<io::stream> out(new multiplexing::publisher);
  out->write(r);

  // Set all the BAs to should not be rebuild.
  {
    QString query = "UPDATE mod_bam"
<<<<<<< HEAD
                    "  SET must_be_rebuild='0'";
=======
                    "  SET must_be_rebuild = 0";
>>>>>>> 665da7b4
    QSqlQuery q = _db->exec(query);
    if (q.lastError().isValid())
      throw (exceptions::msg()
             << "BAM: could not update the list of BAs to rebuild: "
             << q.lastError().text());
  }
}

/**
 *  Update status of endpoint.
 *
 *  @param[in] status New status.
 */
void monitoring_stream::_update_status(std::string const& status) {
  QMutexLocker lock(&_statusm);
  _status = status;
  return ;
}

/**
 *  Write an external command to Engine.
 *
 *  @param[in] cmd  Command to write to the external command pipe.
 */
void monitoring_stream::_write_external_command(
                          std::string const& cmd) {
  std::ofstream ofs;
  ofs.open(_ext_cmd_file.toStdString().c_str());
  if (!ofs.good()) {
    logging::error(logging::medium)
      << "BAM: could not write BA check result to command file '"
      << _ext_cmd_file << "'";
  }
  else {
    ofs.write(cmd.c_str(), cmd.size());
    if (!ofs.good())
      logging::error(logging::medium)
        << "BAM: could not write BA check result to command file '"
        << _ext_cmd_file << "'";
    else
      logging::debug(logging::medium)
        << "BAM: sent external command '" << cmd << "'";
    ofs.close();
  }
  return ;
}<|MERGE_RESOLUTION|>--- conflicted
+++ resolved
@@ -237,25 +237,17 @@
  */
 void monitoring_stream::update() {
   // XXX : beware of exceptions ?
-<<<<<<< HEAD
-  // configuration::state s;
-  // {
-  //   configuration::reader r(_db.get());
-  //   r.read(s);
-  // }
-  // _applier.apply(s);
-  // _ba_mapping = s.get_ba_svc_mapping();
-=======
    configuration::state s;
    {
      configuration::reader r(_db.get());
      r.read(s);
    }
    //_applier.apply(s);
-
->>>>>>> 665da7b4
+   _ba_mapping = s.get_ba_svc_mapping();
+
   // Check if we need to rebuild something.
    _rebuild();
+
   return ;
 }
 
@@ -570,11 +562,7 @@
   {
     QString query = "SELECT ba_id"
                     "  FROM mod_bam"
-<<<<<<< HEAD
                     "  WHERE must_be_rebuild='1'";
-=======
-                    "  WHERE must_be_rebuild = 1";
->>>>>>> 665da7b4
     QSqlQuery q = _db->exec(query);
     if (q.lastError().isValid())
       throw (exceptions::msg()
@@ -596,11 +584,7 @@
   // Set all the BAs to should not be rebuild.
   {
     QString query = "UPDATE mod_bam"
-<<<<<<< HEAD
                     "  SET must_be_rebuild='0'";
-=======
-                    "  SET must_be_rebuild = 0";
->>>>>>> 665da7b4
     QSqlQuery q = _db->exec(query);
     if (q.lastError().isValid())
       throw (exceptions::msg()
