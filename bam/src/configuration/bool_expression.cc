/*
** Copyright 2014 Merethis
**
** This file is part of Centreon Broker.
**
** Centreon Broker is free software: you can redistribute it and/or
** modify it under the terms of the GNU General Public License version 2
** as published by the Free Software Foundation.
**
** Centreon Broker is distributed in the hope that it will be useful,
** but WITHOUT ANY WARRANTY; without even the implied warranty of
** MERCHANTABILITY or FITNESS FOR A PARTICULAR PURPOSE. See the GNU
** General Public License for more details.
**
** You should have received a copy of the GNU General Public License
** along with Centreon Broker. If not, see
** <http://www.gnu.org/licenses/>.
*/

#include <string>
#include "com/centreon/broker/bam/configuration/bool_expression.hh"

using namespace com::centreon::broker::bam::configuration;

/**
 *  Constructor.
 *
 *  @param[in] id             BA id.
 *  @param[in] impact         BA impact.
 *  @param[in] expression     BA expression.
 *  @param[in] impact_if      BA impact_if
 *  @param[in] state          BA state.
 */
bool_expression::bool_expression(
                   unsigned int id,
                   double impact,
                   std::string const& expression,
                   bool impact_if,
                   bool state)
  : _id(id),
    _impact(impact),
    _expression(expression),
    _impact_if(impact_if),
    _state(state) {}

/**
 *  Copy constructor.
 *
 *  @param[in] right The object to copy.
 */
bool_expression::bool_expression(bool_expression const& right)
  : _id(right._id),
    _impact(right._impact),
    _expression(right._expression),
    _impact_if(right._impact),
    _state(right._state) {}

/**
 *  Destructor
 */
bool_expression::~bool_expression() {}

/**
 *  Assignment operator.
 *
 *  @param[in] other Object to copy.
 *
 *  @return This object.
 */
bool_expression& bool_expression::operator=(bool_expression const& other) {
  if (&other != this) {
    _id = other._id;
    _impact = other._impact ;
    _expression = other._expression;
    _impact_if = other._impact_if;
    _state = other._state;
  }
  return (*this);
}

/**
 *  Get the primary key.
 *
 *  @return The id.
 */
unsigned int bool_expression::get_id() const {
  return (_id);
}

/**
 *  Get the impact.
 *
 *  @return The impact refers to the negative effect of a business activity
 *          failure to the higher-level enclosing business activity. Depending
 *          on the boolean expression, this can be applicable whether the
 *          evaluation is false or true.
 *
 */
double bool_expression::get_impact() const {
  return (_impact);
}

/**
 *  Get the boolean expression.
 *
 *  @return The textual representation of the expression.
 */
std::string const& bool_expression::get_expression() const {
  return (_expression);
}

/**
 *  Get impact if.
 *
 *  @result Get whether the impacts is applicable
 *          for a true or false statement.
 */
bool bool_expression::get_impact_if() const {
  return (_impact_if);
}

/**
 *  Get state.
 *
 *  @result Gets the current state.
 */
bool bool_expression::get_state() const {
  return (_state);
}

/**
 *  Set impact.
 *
<<<<<<< HEAD
 *  @param[in] si Impact value for the bool expression.
=======
 *  @param[in] d New impact value for the bool expression.
>>>>>>> 731f83f0
 */
void bool_expression::set_impact(double si) {
  _impact = si;
}

/**
 *  Set expression
 *
<<<<<<< HEAD
 *  @param[in]  exp Set the textual value for the expression.
 */
void bool_expression::set_expression(const std::string& exp) {
  _expression = exp;
=======
 *  @param[in] s Set the textual value for the expression.
 */
void bool_expression::set_expression(std::string const& s) {
  _expression = s;
>>>>>>> 731f83f0
}

/**
 *  Set impact if.
 *
<<<<<<< HEAD
 *  @param[in] bif  Sets whether the resulting value is to be considered
 *              for a true or false evaluation.
 */
void bool_expression::set_impact_if( bool bif ) {
  _impact_if = bif;
=======
 *  @param[in] b Sets whether the resulting value is to be considered
 *               for a true or false evaluation.
 */
void bool_expression::set_impact_if(bool b) {
  _impact_if = b;
>>>>>>> 731f83f0
}

/**
 *  Set state.
 *
<<<<<<< HEAD
 *  @param[in]  st Set the current state of the expression.
 */
void bool_expression::set_state(bool st) {
  _state = st;
}






=======
 *  @param[in] s Set the current state of the expression.
 */
void bool_expression::set_state(bool s) {
  _state = s;
}
>>>>>>> 731f83f0
<|MERGE_RESOLUTION|>--- conflicted
+++ resolved
@@ -131,11 +131,7 @@
 /**
  *  Set impact.
  *
-<<<<<<< HEAD
  *  @param[in] si Impact value for the bool expression.
-=======
- *  @param[in] d New impact value for the bool expression.
->>>>>>> 731f83f0
  */
 void bool_expression::set_impact(double si) {
   _impact = si;
@@ -144,56 +140,27 @@
 /**
  *  Set expression
  *
-<<<<<<< HEAD
  *  @param[in]  exp Set the textual value for the expression.
  */
 void bool_expression::set_expression(const std::string& exp) {
   _expression = exp;
-=======
- *  @param[in] s Set the textual value for the expression.
- */
-void bool_expression::set_expression(std::string const& s) {
-  _expression = s;
->>>>>>> 731f83f0
 }
 
 /**
  *  Set impact if.
  *
-<<<<<<< HEAD
  *  @param[in] bif  Sets whether the resulting value is to be considered
  *              for a true or false evaluation.
  */
 void bool_expression::set_impact_if( bool bif ) {
   _impact_if = bif;
-=======
- *  @param[in] b Sets whether the resulting value is to be considered
- *               for a true or false evaluation.
- */
-void bool_expression::set_impact_if(bool b) {
-  _impact_if = b;
->>>>>>> 731f83f0
 }
 
 /**
  *  Set state.
  *
-<<<<<<< HEAD
  *  @param[in]  st Set the current state of the expression.
  */
 void bool_expression::set_state(bool st) {
   _state = st;
-}
-
-
-
-
-
-
-=======
- *  @param[in] s Set the current state of the expression.
- */
-void bool_expression::set_state(bool s) {
-  _state = s;
-}
->>>>>>> 731f83f0
+}