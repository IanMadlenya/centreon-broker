--- conflicted
+++ resolved
@@ -166,29 +166,6 @@
         unsigned int check_interval(0);
         unsigned int rrd_len;
         {
-<<<<<<< HEAD
-          QSqlQuery index_to_rebuild_query(_db);
-          if (!index_to_rebuild_query.exec(
-                 "SELECT id, host_id, service_id, rrd_retention"
-                 " FROM rt_index_data"
-                 " WHERE must_be_rebuild='1'"))
-            throw (broker::exceptions::msg() << "storage: rebuilder: "
-                      "could not fetch index to rebuild: "
-                   << index_to_rebuild_query.lastError().text());
-          while (!_should_exit && index_to_rebuild_query.next()) {
-            index_info info;
-            info.index_id = index_to_rebuild_query.value(0).toUInt();
-            info.host_id = index_to_rebuild_query.value(1).toUInt();
-            info.service_id = index_to_rebuild_query.value(2).toUInt();
-            info.rrd_retention
-              = (index_to_rebuild_query.value(3).isNull()
-                 ? 0
-                 : index_to_rebuild_query.value(3).toUInt());
-            if (!info.rrd_retention)
-              info.rrd_retention = _rrd_len;
-            index_to_rebuild.push_back(info);
-          }
-=======
           index_info info(index_to_rebuild.front());
           index_id = info.index_id;
           rrd_len = info.rrd_retention;
@@ -197,11 +174,11 @@
           std::ostringstream oss;
           if (!info.service_id)
             oss << "SELECT check_interval"
-                << " FROM hosts"
+                << " FROM rt_hosts"
                 << " WHERE host_id=" << info.host_id;
           else
             oss << "SELECT check_interval"
-                << " FROM services"
+                << " FROM rt_services"
                 << " WHERE host_id=" << info.host_id
                 << "  AND service_id=" << info.service_id;
           database_query query(*db);
@@ -210,7 +187,6 @@
             check_interval = query.value(0).toUInt();
           if (!check_interval)
             check_interval = 5;
->>>>>>> 552d5636
         }
         logging::info(logging::medium) << "storage: rebuilder: index "
           << index_id << " (interval " << check_interval
@@ -224,55 +200,8 @@
           std::list<metric_info> metrics_to_rebuild;
           {
             std::ostringstream oss;
-<<<<<<< HEAD
-            if (!info.service_id)
-              oss << "SELECT check_interval"
-                  << " FROM rt_hosts"
-                  << " WHERE host_id=" << info.host_id;
-            else
-              oss << "SELECT check_interval"
-                  << " FROM rt_services"
-                  << " WHERE host_id=" << info.host_id
-                  << "  AND service_id=" << info.service_id;
-            QSqlQuery query(_db);
-            if (query.exec(oss.str().c_str()) && query.next())
-              check_interval = query.value(0).toUInt();
-            if (!check_interval)
-              check_interval = 5;
-          }
-          logging::info(logging::medium) << "storage: rebuilder: index "
-            << index_id << " (interval " << check_interval
-            << ") will be rebuild";
-
-          // Set index as being rebuilt.
-          _set_index_rebuild(index_id, 2);
-
-          try {
-            // Fetch metrics to rebuild.
-            std::list<metric_info> metrics_to_rebuild;
-            {
-              std::ostringstream oss;
-              oss << "SELECT metric_id, metric_name, data_source_type"
-                  << " FROM rt_metrics"
-                  << " WHERE index_id=" << index_id;
-              QSqlQuery metrics_to_rebuild_query(_db);
-              if (!metrics_to_rebuild_query.exec(oss.str().c_str()))
-                throw (broker::exceptions::msg()
-                       << "storage: rebuilder: could not fetch "
-                       << "metrics of index " << index_id);
-              while (!_should_exit && metrics_to_rebuild_query.next()) {
-                metric_info info;
-                info.metric_id
-                  = metrics_to_rebuild_query.value(0).toUInt();
-                info.metric_name
-                  = metrics_to_rebuild_query.value(1).toString();
-                info.metric_type
-                  = metrics_to_rebuild_query.value(2).toInt();
-                metrics_to_rebuild.push_back(info);
-              }
-=======
             oss << "SELECT metric_id, metric_name, data_source_type"
-                << " FROM metrics"
+                << " FROM rt_metrics"
                 << " WHERE index_id=" << index_id;
             database_query metrics_to_rebuild_query(*db);
             try { metrics_to_rebuild_query.run_query(oss.str()); }
@@ -280,7 +209,6 @@
               throw (exceptions::msg()
                      << "storage: rebuilder: could not fetch "
                      << "metrics of index " << index_id);
->>>>>>> 552d5636
             }
             while (!_should_exit && metrics_to_rebuild_query.next()) {
               metric_info info;
