/*
<<<<<<< HEAD
** Copyright 2011-2014 Merethis
=======
** Copyright 2011-2013,2015 Merethis
>>>>>>> af2b99cc
**
** This file is part of Centreon Broker.
**
** Centreon Broker is free software: you can redistribute it and/or
** modify it under the terms of the GNU General Public License version 2
** as published by the Free Software Foundation.
**
** Centreon Broker is distributed in the hope that it will be useful,
** but WITHOUT ANY WARRANTY; without even the implied warranty of
** MERCHANTABILITY or FITNESS FOR A PARTICULAR PURPOSE. See the GNU
** General Public License for more details.
**
** You should have received a copy of the GNU General Public License
** along with Centreon Broker. If not, see
** <http://www.gnu.org/licenses/>.
*/

#include "com/centreon/broker/storage/connector.hh"
#include "com/centreon/broker/storage/stream.hh"

using namespace com::centreon::broker;
using namespace com::centreon::broker::storage;

/**************************************
*                                     *
*           Public Methods            *
*                                     *
**************************************/

/**
 *  Default constructor.
 */
connector::connector() : io::endpoint(false) {}

/**
 *  Copy constructor.
 *
 *  @param[in] other  Object to copy.
 */
connector::connector(connector const& other)
  : io::endpoint(other) {
  _internal_copy(other);
}

/**
 *  Destructor.
 */
connector::~connector() {}

/**
 *  Assignment operator.
 *
 *  @param[in] other  Object to copy.
 *
 *  @return This object.
 */
connector& connector::operator=(connector const& other) {
  if (this != &other) {
    io::endpoint::operator=(other);
    _internal_copy(other);
  }
  return (*this);
}

/**
 *  Clone the connector.
 *
 *  @return This object.
 */
io::endpoint* connector::clone() const {
  return (new connector(*this));
}

/**
 *  Close the connector.
 */
void connector::close() {
  return ;
}

/**
 *  Set connection parameters.
 *
 *  @param[in] db_cfg                  Database configuration.
 *  @param[in] rrd_len                 RRD storage length.
 *  @param[in] interval_length         Interval length.
 *  @param[in] rebuild_check_interval  How often the storage endpoint
 *                                     must check for graph rebuild.
 *  @param[in] store_in_data_bin       True to store performance data in
 *                                     the data_bin table.
 *  @param[in] insert_in_index_data    Create entries in index_data.
 */
void connector::connect_to(
                  database_config const& db_cfg,
                  unsigned int rrd_len,
                  time_t interval_length,
                  unsigned int rebuild_check_interval,
                  bool store_in_data_bin,
                  bool insert_in_index_data) {
  _db_cfg = db_cfg;
  _rrd_len = rrd_len;
  _interval_length = interval_length;
  _rebuild_check_interval = rebuild_check_interval;
  _store_in_data_bin = store_in_data_bin;
  _insert_in_index_data = insert_in_index_data;
  return ;
}

/**
 *  Connect to a DB.
 *
 *  @param[in] cache  Persistent cache is not used by the storage
 *                    module.
 *
 *  @return Storage connection object.
 */
misc::shared_ptr<io::stream> connector::open() {
  return (misc::shared_ptr<io::stream>(
            new stream(
                  _db_cfg,
                  _rrd_len,
                  _interval_length,
                  _rebuild_check_interval,
                  _store_in_data_bin,
                  _insert_in_index_data)));
}

/**
 *  Connect to a DB.
 *
 *  @param[in] id     Unused.
 *
 *  @return Storage connection object.
 */
misc::shared_ptr<io::stream> connector::open(QString const& id) {
  (void)id;
  return (open());
}

/**************************************
*                                     *
*           Private Methods           *
*                                     *
**************************************/

/**
 *  Copy internal data members.
 *
 *  @param[in] other  Object to copy.
 */
void connector::_internal_copy(connector const& other) {
  _db_cfg = other._db_cfg;
  _insert_in_index_data = other._insert_in_index_data;
  _interval_length = other._interval_length;
  _rebuild_check_interval = other._rebuild_check_interval;
  _rrd_len = other._rrd_len;
  _store_in_data_bin = other._store_in_data_bin;
  return ;
}<|MERGE_RESOLUTION|>--- conflicted
+++ resolved
@@ -1,9 +1,5 @@
 /*
-<<<<<<< HEAD
-** Copyright 2011-2014 Merethis
-=======
-** Copyright 2011-2013,2015 Merethis
->>>>>>> af2b99cc
+** Copyright 2011-2015 Merethis
 **
 ** This file is part of Centreon Broker.
 **
