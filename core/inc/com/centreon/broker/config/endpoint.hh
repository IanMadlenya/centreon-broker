/*
** Copyright 2009-2012 Merethis
**
** This file is part of Centreon Broker.
**
** Centreon Broker is free software: you can redistribute it and/or
** modify it under the terms of the GNU General Public License version 2
** as published by the Free Software Foundation.
**
** Centreon Broker is distributed in the hope that it will be useful,
** but WITHOUT ANY WARRANTY; without even the implied warranty of
** MERCHANTABILITY or FITNESS FOR A PARTICULAR PURPOSE. See the GNU
** General Public License for more details.
**
** You should have received a copy of the GNU General Public License
** along with Centreon Broker. If not, see
** <http://www.gnu.org/licenses/>.
*/

#ifndef CCB_CONFIG_ENDPOINT_HH
#  define CCB_CONFIG_ENDPOINT_HH

#  include <ctime>
#  include <QMap>
#  include <QString>
#  include <set>
#  include <QDomElement>
#  include <string>
#  include "com/centreon/broker/namespace.hh"

CCB_BEGIN()

namespace                    config {
  /**
   *  @class endpoint endpoint.hh "com/centreon/broker/config/endpoint.hh"
   *  @brief Hold configuration of an endpoint.
   *
   *  An endpoint is an external source or destination for events.
   *  This can either be an XML stream, a database, a file, ...
   *  This class holds the configuration of an endpoint.
   */
  class                      endpoint {
  public:
                             endpoint();
                             endpoint(endpoint const& e);
                             ~endpoint();
    endpoint&                operator=(endpoint const& e);
    bool                     operator==(endpoint const& e) const;
    bool                     operator!=(endpoint const& e) const;
    bool                     operator<(endpoint const& e) const;

    time_t                   buffering_timeout;
    QString                  failover;
    std::set<QString>        secondary_failovers;
    QString                  name;
    QMap<QString, QString>   params;
    time_t                   read_timeout;
    time_t                   retry_interval;
    std::set<std::string>    filters;
    QString                  type;
<<<<<<< HEAD
    bool                     cache_enabled;
=======
    QDomElement              cfg;
>>>>>>> a3d0f19c

  private:
    void                     _internal_copy(endpoint const& e);
  };
}

CCB_END()

#endif /* !CCB_CONFIG_ENDPOINT_HH */<|MERGE_RESOLUTION|>--- conflicted
+++ resolved
@@ -58,11 +58,8 @@
     time_t                   retry_interval;
     std::set<std::string>    filters;
     QString                  type;
-<<<<<<< HEAD
     bool                     cache_enabled;
-=======
     QDomElement              cfg;
->>>>>>> a3d0f19c
 
   private:
     void                     _internal_copy(endpoint const& e);
