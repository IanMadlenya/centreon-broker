--- conflicted
+++ resolved
@@ -270,10 +270,6 @@
       host_status->flap_detection_enabled = h->flap_detection_enabled;
       host_status->has_been_checked = h->has_been_checked;
       if (h->name)
-<<<<<<< HEAD
-        host_status->host = h->name;
-      host_status->instance = gl_instance;
-=======
         {
           std::map<std::string, int>::const_iterator it;
 
@@ -281,7 +277,6 @@
           if (it != gl_hosts.end())
             host_status->id = it->second;
         }
->>>>>>> 9287e984
       host_status->is_flapping = h->is_flapping;
       host_status->last_check = h->last_check;
       host_status->last_hard_state = h->last_hard_state;
@@ -509,15 +504,9 @@
                 service_check->id = it->second;
             }
 
-<<<<<<< HEAD
-	  service_check->AddReader();
-	  gl_publisher.Event(service_check.get());
-	  service_check.release();
-=======
           service_check->AddReader();
           gl_publisher.Event(service_check.get());
           service_check.release();
->>>>>>> 9287e984
         }
     }
   // Avoid exception propagation in C code.
@@ -570,12 +559,6 @@
         = s->failure_prediction_enabled;
       service_status->flap_detection_enabled = s->flap_detection_enabled;
       service_status->has_been_checked = s->has_been_checked;
-<<<<<<< HEAD
-      if (s->host_name)
-        service_status->host = s->host_name;
-      service_status->instance = gl_instance;
-=======
->>>>>>> 9287e984
       service_status->is_flapping = s->is_flapping;
       service_status->last_check = s->last_check;
       service_status->last_hard_state = s->last_hard_state;
