/*
**  Copyright 2009 MERETHIS
**  This file is part of CentreonBroker.
**
**  CentreonBroker is free software: you can redistribute it and/or modify it
**  under the terms of the GNU General Public License as published by the Free
**  Software Foundation, either version 2 of the License, or (at your option)
**  any later version.
**
**  CentreonBroker is distributed in the hope that it will be useful, but
**  WITHOUT ANY WARRANTY; without even the implied warranty of MERCHANTABILITY
**  or FITNESS FOR A PARTICULAR PURPOSE.  See the GNU General Public License
**  for more details.
**
**  You should have received a copy of the GNU General Public License along
**  with CentreonBroker.  If not, see <http://www.gnu.org/licenses/>.
**
**  For more information : contact@centreon.com
*/

#include <assert.h>
#include <memory>                   // for auto_ptr
#include <stdlib.h>                 // for abort, strtol
#include <string.h>                 // for strcmp, strncmp
#include "events/events.h"
#include "interface/ndo/internal.h"
#include "interface/ndo/source.h"
#include "io/stream.h"
#include "nagios/protoapi.h"

using namespace Interface::NDO;

/**************************************
*                                     *
<<<<<<< HEAD
*          Static Functions           *
*                                     *
**************************************/

/**
 *  Set a boolean within an object.
 */
template <typename T>
static void set_boolean(T& t,
                        const typename KeyField<T>::FieldPointer& field,
                        const char* str)
{
  t.*(field.field_bool) = strtol(str, NULL, 0);
  return ;
}

/**
 *  Set a double within an object.
 */
template <typename T>
static void set_double(T& t,
                       const typename KeyField<T>::FieldPointer& field,
                       const char* str)
{
  t.*(field.field_double) = strtod(str, NULL);
  return ;
}

/**
 *  Set an integer within an object.
 */
template <typename T>
static void set_integer(T& t,
                        const typename KeyField<T>::FieldPointer& field,
                        const char* str)
{
  t.*(field.field_int) = strtol(str, NULL, 0);
  return ;
}

/**
 *  Set a short within an object.
 */
template <typename T>
static void set_short(T& t,
                      const typename KeyField<T>::FieldPointer& field,
                      const char* str)
{
  t.*(field.field_short) = strtol(str, NULL, 0);
  return ;
}

/**
 *  Set a string within an object.
 */
template <typename T>
static void set_string(T& t,
                       const typename KeyField<T>::FieldPointer& field,
                       const char* str)
{
  t.*(field.field_string) = str;
  return ;
}

/**
 *  Set a time_t within an object.
 */
template <typename T>
static void set_timet(T& t,
                      const typename KeyField<T>::FieldPointer& field,
                      const char* str)
{
  t.*(field.field_timet) = strtol(str, NULL, 0);
  return ;
}

/**************************************
*                                     *
*             Field Maps              *
*                                     *
**************************************/

/**
 *  Associate a static function to a field that should be set.
 */
template <typename T>
struct   Field
{
  const typename KeyField<T>::FieldPointer* param;
  void (* ptr)(T&, const typename KeyField<T>::FieldPointer&, const char*);
};

/**
 *  Static protocol maps.
 */
static std::map<int, Field<Events::Acknowledgement> >   acknowledgement_map;
static std::map<int, Field<Events::Comment> >           comment_map;
static std::map<int, Field<Events::Downtime> >          downtime_map;
static std::map<int, Field<Events::Host> >              host_map;
static std::map<int, Field<Events::HostCheck> >         host_check_map;
static std::map<int, Field<Events::HostDependency> >    host_dependency_map;
static std::map<int, Field<Events::HostGroup> >         host_group_map;
static std::map<int, Field<Events::HostGroupMember> >   host_group_member_map;
static std::map<int, Field<Events::HostParent> >        host_parent_map;
static std::map<int, Field<Events::HostStatus> >        host_status_map;
static std::map<int, Field<Events::Log> >               log_map;
static std::map<int, Field<Events::ProgramStatus> >     program_status_map;
static std::map<int, Field<Events::Service> >           service_map;
static std::map<int, Field<Events::ServiceCheck> >      service_check_map;
static std::map<int, Field<Events::ServiceDependency> > service_dependency_map;
static std::map<int, Field<Events::ServiceGroup> >      service_group_map;
static std::map<int, Field<Events::ServiceGroupMember> >
  service_group_member_map;
static std::map<int, Field<Events::ServiceStatus> >     service_status_map;

/**************************************
*                                     *
*          Maps Initializer           *
*                                     *
**************************************/

template <typename T>
static void StaticInit(const KeyField<T> fields[],
                       std::map<int, Field<T> >& map)
{
  for (unsigned int i = 0; fields[i].type; ++i)
    {
      Field<T>& field(map[fields[i].key]);

      field.param = &fields[i].field;
      switch (fields[i].type)
        {
         case 'b':
          field.ptr = &set_boolean<T>;
          break ;
         case 'd':
          field.ptr = &set_double<T>;
          break ;
         case 'i':
          field.ptr = &set_integer<T>;
          break ;
         case 's':
          field.ptr = &set_short<T>;
          break ;
         case 'S':
          field.ptr = &set_string<T>;
          break ;
         case 't':
          field.ptr = &set_timet<T>;
          break ;
         default:
          assert(false);
          abort();
        }
    }
  return ;
}

/**************************************
*                                     *
=======
>>>>>>> 9287e984
*           Static Methods            *
*                                     *
**************************************/

/**
 *  Extract event parameters from the data stream.
 */
template <typename T>
static T* HandleEvent(IO::Text& stream)
{
  std::auto_ptr<T> event(new T);
  int key;
  const char* key_str;
  const char* value_str;

  while (1)
    {
      key_str = stream.Line();
      if (key_str)
        {
          typename std::map<int, GetterSetter<T> >::const_iterator it;

          key = strtol(key_str, NULL, 10);
          if (NDO_API_ENDDATA == key)
            break ;
          value_str = strchr(key_str, '=');
          value_str = (value_str ? value_str + 1 : "");
          it = NDOMappedType<T>::map.find(key);
          if (it != NDOMappedType<T>::map.end())
            (*it->second.setter)(*event.get(), *it->second.member, value_str);
        }
      else
        {
          event.reset();
          break ;
        }
    }
  return (event.release());
}

/**************************************
*                                     *
*           Private Methods           *
*                                     *
**************************************/

/**
 *  \brief Source copy constructor.
 *
 *  As Source is not copyable, any attempt to use the copy constructor will
 *  result in a call to abort().
 *  \par Safety No exception safety.
 *
 *  \param[in] source Unused.
 */
Source::Source(const Source& source) : Base(NULL), Interface::Source(source)
{
  assert(false);
  abort();
}

/**
 *  \brief Assignment operator overload.
 *
 *  As Source is not copyable, any attempt to use the assignment operator will
 *  result in a call to abort().
 *  \par Safety No exception safety.
 *
 *  \param[in] source Unused.
 *
 *  \return *this
 */
Source& Source::operator=(const Source& source)
{
  (void)source;
  assert(false);
  abort();
  return (*this);
}

/**
 *  Parse the NDO header.
 *
 *  \return The initial event.
 */
Events::Event* Source::Header()
{
  const char* line;
  std::auto_ptr<Events::ProgramStatus> pstatus(new Events::ProgramStatus);

  while ((line = this->stream_.Line()) && strcmp(line, NDO_API_STARTDATADUMP))
    {
      const char* value;

      value = strchr(line, ' ');
      if (value)
        {
          ++value;
          if (!strncmp(line,
                       NDO_API_INSTANCENAME,
                       sizeof(NDO_API_INSTANCENAME) - 1))
            {
              pstatus->is_running = true;
              this->instance_ = value;
            }
          else if (!strncmp(line,
                            NDO_API_STARTTIME,
                            sizeof(NDO_API_STARTTIME) - 1))
            pstatus->program_start = strtol(value, NULL, 0);
        }
    }
  return (pstatus.release());
}

/**************************************
*                                     *
*           Public Methods            *
*                                     *
**************************************/

/**
 *  \brief Source constructor.
 *
 *  Build an NDO input source that uses the stream object as raw binary input.
 *  The stream object must not be NULL and is owned by the Source object upon
 *  successful return from the constructor.
 *
 *  \param[in] stream Input stream object.
 */
Source::Source(IO::Stream* stream) : Base(stream) {}

/**
 *  Source destructor.
 */
Source::~Source() {}

/**
 *  Close the source object.
 */
void Source::Close()
{
  this->stream_.Close();
  return ;
}

/**
 *  \brief Get the next available event.
 *
 *  Extract the next available event on the input stream, NULL if the stream is
 *  closed.
 *
 *  \return Next available event, NULL is stream is closed.
 */
Events::Event* Source::Event()
{
  std::auto_ptr<Events::Event> event;
  const char* line;

  // Get the next non-empty line.
  do
    {
      line = this->stream_.Line();
    } while (line && !line[0]);

  if (line)
    {
      // Parse initial header.
      if (!strcmp(line, NDO_API_HELLO))
        event.reset(this->Header());
      else
        {
          int id;

          id = strtol(line, NULL, 10);
          switch (id)
            {
             case NDO_API_ACKNOWLEDGEMENTDATA:
              event.reset(HandleEvent<Events::Acknowledgement>(this->stream_));
              break ;
             case NDO_API_COMMENTDATA:
              event.reset(HandleEvent<Events::Comment>(this->stream_));
              break ;
             case NDO_API_DOWNTIMEDATA:
              event.reset(HandleEvent<Events::Downtime>(this->stream_));
              break ;
             case NDO_API_HOSTCHECKDATA:
              event.reset(HandleEvent<Events::HostCheck>(this->stream_));
              break ;
             case NDO_API_HOSTCHECKDATA:
              event.reset(HandleEvent<Events::HostCheck>(this->stream_,
                            host_check_map));
              break ;
             case NDO_API_HOSTDEFINITION:
              event.reset(HandleEvent<Events::Host>(this->stream_));
              break ;
             case NDO_API_HOSTDEPENDENCYDEFINITION:
              event.reset(HandleEvent<Events::HostDependency>(this->stream_));
              break ;
             case NDO_API_HOSTGROUPDEFINITION:
              event.reset(HandleEvent<Events::HostGroup>(this->stream_));
              break ;
             case NDO_API_HOSTGROUPMEMBERDEFINITION:
              event.reset(HandleEvent<Events::HostGroupMember>(this->stream_));
              break ;
             case NDO_API_HOSTPARENT:
              event.reset(HandleEvent<Events::HostParent>(this->stream_));
              break ;
             case NDO_API_HOSTSTATUSDATA:
              event.reset(HandleEvent<Events::HostStatus>(this->stream_));
              break ;
             case NDO_API_LOGDATA:
              event.reset(HandleEvent<Events::Log>(this->stream_));
              break ;
             case NDO_API_PROGRAMSTATUSDATA:
              event.reset(HandleEvent<Events::ProgramStatus>(this->stream_));
              break ;
             case NDO_API_SERVICECHECKDATA:
              event.reset(HandleEvent<Events::ServiceCheck>(this->stream_));
              break ;
             case NDO_API_SERVICECHECKDATA:
              event.reset(HandleEvent<Events::ServiceCheck>(this->stream_,
                            service_check_map));
              break ;
             case NDO_API_SERVICEDEFINITION:
              event.reset(HandleEvent<Events::Service>(this->stream_));
              break ;
             case NDO_API_SERVICEDEPENDENCYDEFINITION:
              event.reset(HandleEvent<Events::ServiceDependency>(this->stream_));
              break ;
             case NDO_API_SERVICEGROUPDEFINITION:
              event.reset(HandleEvent<Events::ServiceGroup>(this->stream_));
              break ;
             case NDO_API_SERVICEGROUPMEMBERDEFINITION:
              event.reset(HandleEvent<Events::ServiceGroupMember>(this->stream_));
              break ;
             case NDO_API_SERVICESTATUSDATA:
              event.reset(HandleEvent<Events::ServiceStatus>(this->stream_));
              break ;
             default:
              // Skip this event.
              while (id != NDO_API_ENDDATA)
                {
                  line = this->stream_.Line();
                  if (line)
                    id = strtol(line, NULL, 10);
                  else
                    break ;
                }
              if (line)
                return (this->Event());
            }
        }
    }
  if (event.get())
    {
      // XXX : event->instance = this->instance_;
      event->AddReader();
    }
  return (event.release());
<<<<<<< HEAD
}

/**
 *  Initialize internal data structures that NDO::Source uses.
 */
void Source::Initialize()
{
  StaticInit<Events::Acknowledgement>(acknowledgement_fields,
                                      acknowledgement_map);
  StaticInit<Events::Comment>(comment_fields, comment_map);
  StaticInit<Events::Downtime>(downtime_fields, downtime_map);
  StaticInit<Events::Host>(host_fields, host_map);
  StaticInit<Events::HostCheck>(host_check_fields, host_check_map);
  StaticInit<Events::HostDependency>(host_dependency_fields,
                                     host_dependency_map);
  StaticInit<Events::HostGroup>(host_group_fields, host_group_map);
  StaticInit<Events::HostGroupMember>(host_group_member_fields,
                                      host_group_member_map);
  StaticInit<Events::HostParent>(host_parent_fields, host_parent_map);
  StaticInit<Events::HostStatus>(host_status_fields, host_status_map);
  StaticInit<Events::Log>(log_fields, log_map);
  StaticInit<Events::ProgramStatus>(program_status_fields, program_status_map);
  StaticInit<Events::Service>(service_fields, service_map);
  StaticInit<Events::ServiceCheck>(service_check_fields, service_check_map);
  StaticInit<Events::ServiceDependency>(service_dependency_fields,
                                        service_dependency_map);
  StaticInit<Events::ServiceGroup>(service_group_fields, service_group_map);
  StaticInit<Events::ServiceGroupMember>(service_group_member_fields,
                                         service_group_member_map);
  StaticInit<Events::ServiceStatus>(service_status_fields, service_status_map);
  return ;
=======
>>>>>>> 9287e984
}<|MERGE_RESOLUTION|>--- conflicted
+++ resolved
@@ -32,169 +32,6 @@
 
 /**************************************
 *                                     *
-<<<<<<< HEAD
-*          Static Functions           *
-*                                     *
-**************************************/
-
-/**
- *  Set a boolean within an object.
- */
-template <typename T>
-static void set_boolean(T& t,
-                        const typename KeyField<T>::FieldPointer& field,
-                        const char* str)
-{
-  t.*(field.field_bool) = strtol(str, NULL, 0);
-  return ;
-}
-
-/**
- *  Set a double within an object.
- */
-template <typename T>
-static void set_double(T& t,
-                       const typename KeyField<T>::FieldPointer& field,
-                       const char* str)
-{
-  t.*(field.field_double) = strtod(str, NULL);
-  return ;
-}
-
-/**
- *  Set an integer within an object.
- */
-template <typename T>
-static void set_integer(T& t,
-                        const typename KeyField<T>::FieldPointer& field,
-                        const char* str)
-{
-  t.*(field.field_int) = strtol(str, NULL, 0);
-  return ;
-}
-
-/**
- *  Set a short within an object.
- */
-template <typename T>
-static void set_short(T& t,
-                      const typename KeyField<T>::FieldPointer& field,
-                      const char* str)
-{
-  t.*(field.field_short) = strtol(str, NULL, 0);
-  return ;
-}
-
-/**
- *  Set a string within an object.
- */
-template <typename T>
-static void set_string(T& t,
-                       const typename KeyField<T>::FieldPointer& field,
-                       const char* str)
-{
-  t.*(field.field_string) = str;
-  return ;
-}
-
-/**
- *  Set a time_t within an object.
- */
-template <typename T>
-static void set_timet(T& t,
-                      const typename KeyField<T>::FieldPointer& field,
-                      const char* str)
-{
-  t.*(field.field_timet) = strtol(str, NULL, 0);
-  return ;
-}
-
-/**************************************
-*                                     *
-*             Field Maps              *
-*                                     *
-**************************************/
-
-/**
- *  Associate a static function to a field that should be set.
- */
-template <typename T>
-struct   Field
-{
-  const typename KeyField<T>::FieldPointer* param;
-  void (* ptr)(T&, const typename KeyField<T>::FieldPointer&, const char*);
-};
-
-/**
- *  Static protocol maps.
- */
-static std::map<int, Field<Events::Acknowledgement> >   acknowledgement_map;
-static std::map<int, Field<Events::Comment> >           comment_map;
-static std::map<int, Field<Events::Downtime> >          downtime_map;
-static std::map<int, Field<Events::Host> >              host_map;
-static std::map<int, Field<Events::HostCheck> >         host_check_map;
-static std::map<int, Field<Events::HostDependency> >    host_dependency_map;
-static std::map<int, Field<Events::HostGroup> >         host_group_map;
-static std::map<int, Field<Events::HostGroupMember> >   host_group_member_map;
-static std::map<int, Field<Events::HostParent> >        host_parent_map;
-static std::map<int, Field<Events::HostStatus> >        host_status_map;
-static std::map<int, Field<Events::Log> >               log_map;
-static std::map<int, Field<Events::ProgramStatus> >     program_status_map;
-static std::map<int, Field<Events::Service> >           service_map;
-static std::map<int, Field<Events::ServiceCheck> >      service_check_map;
-static std::map<int, Field<Events::ServiceDependency> > service_dependency_map;
-static std::map<int, Field<Events::ServiceGroup> >      service_group_map;
-static std::map<int, Field<Events::ServiceGroupMember> >
-  service_group_member_map;
-static std::map<int, Field<Events::ServiceStatus> >     service_status_map;
-
-/**************************************
-*                                     *
-*          Maps Initializer           *
-*                                     *
-**************************************/
-
-template <typename T>
-static void StaticInit(const KeyField<T> fields[],
-                       std::map<int, Field<T> >& map)
-{
-  for (unsigned int i = 0; fields[i].type; ++i)
-    {
-      Field<T>& field(map[fields[i].key]);
-
-      field.param = &fields[i].field;
-      switch (fields[i].type)
-        {
-         case 'b':
-          field.ptr = &set_boolean<T>;
-          break ;
-         case 'd':
-          field.ptr = &set_double<T>;
-          break ;
-         case 'i':
-          field.ptr = &set_integer<T>;
-          break ;
-         case 's':
-          field.ptr = &set_short<T>;
-          break ;
-         case 'S':
-          field.ptr = &set_string<T>;
-          break ;
-         case 't':
-          field.ptr = &set_timet<T>;
-          break ;
-         default:
-          assert(false);
-          abort();
-        }
-    }
-  return ;
-}
-
-/**************************************
-*                                     *
-=======
->>>>>>> 9287e984
 *           Static Methods            *
 *                                     *
 **************************************/
@@ -383,10 +220,6 @@
              case NDO_API_HOSTCHECKDATA:
               event.reset(HandleEvent<Events::HostCheck>(this->stream_));
               break ;
-             case NDO_API_HOSTCHECKDATA:
-              event.reset(HandleEvent<Events::HostCheck>(this->stream_,
-                            host_check_map));
-              break ;
              case NDO_API_HOSTDEFINITION:
               event.reset(HandleEvent<Events::Host>(this->stream_));
               break ;
@@ -413,10 +246,6 @@
               break ;
              case NDO_API_SERVICECHECKDATA:
               event.reset(HandleEvent<Events::ServiceCheck>(this->stream_));
-              break ;
-             case NDO_API_SERVICECHECKDATA:
-              event.reset(HandleEvent<Events::ServiceCheck>(this->stream_,
-                            service_check_map));
               break ;
              case NDO_API_SERVICEDEFINITION:
               event.reset(HandleEvent<Events::Service>(this->stream_));
@@ -454,38 +283,4 @@
       event->AddReader();
     }
   return (event.release());
-<<<<<<< HEAD
-}
-
-/**
- *  Initialize internal data structures that NDO::Source uses.
- */
-void Source::Initialize()
-{
-  StaticInit<Events::Acknowledgement>(acknowledgement_fields,
-                                      acknowledgement_map);
-  StaticInit<Events::Comment>(comment_fields, comment_map);
-  StaticInit<Events::Downtime>(downtime_fields, downtime_map);
-  StaticInit<Events::Host>(host_fields, host_map);
-  StaticInit<Events::HostCheck>(host_check_fields, host_check_map);
-  StaticInit<Events::HostDependency>(host_dependency_fields,
-                                     host_dependency_map);
-  StaticInit<Events::HostGroup>(host_group_fields, host_group_map);
-  StaticInit<Events::HostGroupMember>(host_group_member_fields,
-                                      host_group_member_map);
-  StaticInit<Events::HostParent>(host_parent_fields, host_parent_map);
-  StaticInit<Events::HostStatus>(host_status_fields, host_status_map);
-  StaticInit<Events::Log>(log_fields, log_map);
-  StaticInit<Events::ProgramStatus>(program_status_fields, program_status_map);
-  StaticInit<Events::Service>(service_fields, service_map);
-  StaticInit<Events::ServiceCheck>(service_check_fields, service_check_map);
-  StaticInit<Events::ServiceDependency>(service_dependency_fields,
-                                        service_dependency_map);
-  StaticInit<Events::ServiceGroup>(service_group_fields, service_group_map);
-  StaticInit<Events::ServiceGroupMember>(service_group_member_fields,
-                                         service_group_member_map);
-  StaticInit<Events::ServiceStatus>(service_status_fields, service_status_map);
-  return ;
-=======
->>>>>>> 9287e984
 }