--- conflicted
+++ resolved
@@ -110,13 +110,8 @@
     // Check host count.
     {
       std::ostringstream query;
-<<<<<<< HEAD
       query << "SELECT COUNT(host_id) FROM rt_hosts";
-      QSqlQuery q(db);
-=======
-      query << "SELECT COUNT(host_id) FROM hosts";
       QSqlQuery q(*db.storage_db());
->>>>>>> 552d5636
       if (!q.exec(query.str().c_str()))
         throw (exceptions::msg() << "cannot read host count from DB: "
                << q.lastError().text().toStdString().c_str());
@@ -130,13 +125,8 @@
     // Check service count.
     {
       std::ostringstream query;
-<<<<<<< HEAD
       query << "SELECT COUNT(service_id) FROM rt_services";
-      QSqlQuery q(db);
-=======
-      query << "SELECT COUNT(service_id) FROM services";
       QSqlQuery q(*db.storage_db());
->>>>>>> 552d5636
       if (!q.exec(query.str().c_str()))
         throw (exceptions::msg()
                << "cannot read service count from DB: "
