--- conflicted
+++ resolved
@@ -103,13 +103,8 @@
     {
       std::ostringstream query;
       query << "SELECT COUNT(host_id)"
-<<<<<<< HEAD
             << "  FROM rt_hosts";
-      QSqlQuery q(db);
-=======
-            << "  FROM hosts";
       QSqlQuery q(*db.storage_db());
->>>>>>> 552d5636
       if (!q.exec(query.str().c_str()))
         throw (exceptions::msg() << "cannot read host count from DB: "
                << q.lastError().text());
@@ -123,13 +118,8 @@
     {
       std::ostringstream query;
       query << "SELECT COUNT(service_id)"
-<<<<<<< HEAD
             << "  FROM rt_services";
-      QSqlQuery q(db);
-=======
-            << "  FROM services";
       QSqlQuery q(*db.storage_db());
->>>>>>> 552d5636
       if (!q.exec(query.str().c_str()))
         throw (exceptions::msg()
                << "cannot read service count from DB: "
