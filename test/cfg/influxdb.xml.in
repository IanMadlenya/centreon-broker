<?xml version="1.0" encoding="UTF-8" ?>
<centreonbroker>
  <include>@PROJECT_SOURCE_DIR@/test/cfg/broker_modules.xml</include>
  <instance>42</instance>
  <instance_name>MyBroker</instance_name>
  <!--
  <stats>
    <fifo>/tmp/cbmod.fifo</fifo>
  </stats>
  <log_timestamp>1</log_timestamp>
  <logger>
    <type>file</type>
    <name>cbmod.log</name>
    <config>1</config>
    <debug>1</debug>
    <error>1</error>
    <info>1</info>
    <level>3</level>
  </logger>
  -->
  <output>
    <name><![CDATA[central-broker-master-perfdata]]></name>
    <interval><![CDATA[60]]></interval>
    <length>1</length>
    <db_type>@DB_TYPE@</db_type>
    <db_host>@DB_HOST@</db_host>
    <db_port>@DB_PORT@</db_port>
    <db_user>@DB_USER@</db_user>
    <db_password>@DB_PASSWORD@</db_password>
    <db_name>@MYSQL_DB_NAME@</db_name>
    <insert_in_index_data>true</insert_in_index_data>
    <check_replication>no</check_replication>
    <type>storage</type>
  </output>
  <output>
    <name>InfluxdbUnitTest</name>
    <type>influxdb</type>
    <db_host>@INFLUXDB_DB_HOST@</db_host>
    <db_port>@INFLUXDB_DB_PORT@</db_port>
    <db_user>@INFLUXDB_DB_USER@</db_user>
    <db_password>@INFLUXDB_DB_PASSWORD@</db_password>
    <db_name>@INFLUXDB_DB_NAME@</db_name>
    <metrics_timeseries>$METRIC$</metrics_timeseries>
    <metrics_column>
      <name>metric_id</name>
      <value>$METRICID$</value>
      <is_tag>true</is_tag>
      <type>number</type>
    </metrics_column>
    <metrics_column>
      <name>value</name>
      <value>$VALUE$</value>
      <type>number</type>
<<<<<<< HEAD
=======
    </metrics_column>
    <metrics_column>
      <name>metric</name>
      <value>$METRIC$</value>
    </metrics_column>
    <metrics_column>
      <name>hostid</name>
      <value>$HOSTID$</value>
    </metrics_column>
    <metrics_column>
      <name>host</name>
      <value>$HOST$</value>
    </metrics_column>
    <metrics_column>
      <name>serviceid</name>
      <value>$SERVICEID$</value>
    </metrics_column>
    <metrics_column>
      <name>service</name>
      <value>$SERVICE$</value>
    </metrics_column>
    <metrics_column>
      <name>instanceid</name>
      <value>$INSTANCEID$</value>
    </metrics_column>
    <metrics_column>
      <name>instance</name>
      <value>$INSTANCE$</value>
>>>>>>> 759fec7b
    </metrics_column>
    <status_timeseries>status</status_timeseries>
    <status_column>
      <name>status_id</name>
      <value>$INDEXID$</value>
      <is_tag>true</is_tag>
      <type>number</type>
    </status_column>
    <status_column>
      <name>value</name>
      <value>$VALUE$</value>
      <type>number</type>
<<<<<<< HEAD
=======
    </status_column>
    <status_column>
      <name>hostid</name>
      <value>$HOSTID$</value>
    </status_column>
    <status_column>
      <name>host</name>
      <value>$HOST$</value>
    </status_column>
    <status_column>
      <name>serviceid</name>
      <value>$SERVICEID$</value>
    </status_column>
    <status_column>
      <name>service</name>
      <value>$SERVICE$</value>
    </status_column>
    <status_column>
      <name>instanceid</name>
      <value>$INSTANCEID$</value>
    </status_column>
    <status_column>
      <name>instance</name>
      <value>$INSTANCE$</value>
>>>>>>> 759fec7b
    </status_column>
    <queries_per_transaction>2</queries_per_transaction>
  </output>
</centreonbroker><|MERGE_RESOLUTION|>--- conflicted
+++ resolved
@@ -51,8 +51,6 @@
       <name>value</name>
       <value>$VALUE$</value>
       <type>number</type>
-<<<<<<< HEAD
-=======
     </metrics_column>
     <metrics_column>
       <name>metric</name>
@@ -81,7 +79,6 @@
     <metrics_column>
       <name>instance</name>
       <value>$INSTANCE$</value>
->>>>>>> 759fec7b
     </metrics_column>
     <status_timeseries>status</status_timeseries>
     <status_column>
@@ -94,8 +91,6 @@
       <name>value</name>
       <value>$VALUE$</value>
       <type>number</type>
-<<<<<<< HEAD
-=======
     </status_column>
     <status_column>
       <name>hostid</name>
@@ -120,7 +115,6 @@
     <status_column>
       <name>instance</name>
       <value>$INSTANCE$</value>
->>>>>>> 759fec7b
     </status_column>
     <queries_per_transaction>2</queries_per_transaction>
   </output>
