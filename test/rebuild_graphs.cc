/*
** Copyright 2013-2014 Merethis
**
** This file is part of Centreon Broker.
**
** Centreon Broker is free software: you can redistribute it and/or
** modify it under the terms of the GNU General Public License version 2
** as published by the Free Software Foundation.
**
** Centreon Broker is distributed in the hope that it will be useful,
** but WITHOUT ANY WARRANTY; without even the implied warranty of
** MERCHANTABILITY or FITNESS FOR A PARTICULAR PURPOSE. See the GNU
** General Public License for more details.
**
** You should have received a copy of the GNU General Public License
** along with Centreon Broker. If not, see
** <http://www.gnu.org/licenses/>.
*/

#include <cmath>
#include <cstdio>
#include <cstdlib>
#include <cstring>
#include <ctime>
#include <fstream>
#include <iostream>
#include <map>
#include <QDateTime>
#include <QFileInfo>
#include <QSqlError>
#include <QSqlQuery>
#include <QVariant>
#include <sstream>
#include <sys/stat.h>
#include "com/centreon/broker/exceptions/msg.hh"
#include "test/config.hh"
#include "test/engine.hh"
#include "test/generate.hh"
#include "test/misc.hh"
#include "test/rrd_file.hh"
#include "test/vars.hh"

using namespace com::centreon::broker;

#define DB_NAME "broker_rebuild_graphs"
#define HOST_COUNT 2
#define SERVICES_BY_HOST 6

// Local structure.
struct metric_info {
  time_t first_entry;
  bool is_infinity;
};

/**
 *  Check that graphs can be properly rebuild.
 *
 *  @return EXIT_SUCCESS on success.
 */
int main() {
  // Error flag.
  bool error(true);

  // Variables that need cleaning.
  std::list<command> commands;
  std::list<host> hosts;
  std::list<service> services;
  std::string cbmod_config_path(tmpnam(NULL));
  std::string engine_config_path(tmpnam(NULL));
  std::string metrics_path(tmpnam(NULL));
  std::string status_path(tmpnam(NULL));
  engine daemon;
  test_db db;

  // Log.
  std::clog << "status directory: " << status_path << "\n"
            << "metrics directory: " << metrics_path << std::endl;

  try {
    // Prepare database.
    db.open(DB_NAME);

    // Create RRD paths.
    mkdir(metrics_path.c_str(), S_IRWXU);
    mkdir(status_path.c_str(), S_IRWXU);

    // Write cbmod configuration file.
    {
      std::ofstream ofs;
      ofs.open(
            cbmod_config_path.c_str(),
            std::ios_base::out | std::ios_base::trunc);
      if (ofs.fail())
        throw (exceptions::msg()
               << "cannot open cbmod configuration file '"
               << cbmod_config_path.c_str() << "'");
      ofs << "<?xml version=\"1.0\" encoding=\"UTF-8\" ?>\n"
          << "<centreonbroker>\n"
          << "  <include>" PROJECT_SOURCE_DIR "/test/cfg/broker_modules.xml</include>\n"
          << "  <instance>42</instance>\n"
          << "  <instance_name>MyBroker</instance_name>\n"
          << "  <!--\n"
          << "  <logger>\n"
          << "    <type>file</type>\n"
          << "    <name>cbmod.log</name>\n"
          << "    <config>1</config>\n"
          << "    <debug>1</debug>\n"
          << "    <error>1</error>\n"
          << "    <info>1</info>\n"
          << "    <level>3</level>\n"
          << "  </logger>\n"
          << "  -->\n"
          << "  <output>\n"
          << "    <name>EngineToStorageUnitTest</name>\n"
          << "    <type>storage</type>\n"
          << "    <db_type>" DB_TYPE "</db_type>\n"
          << "    <db_host>" DB_HOST "</db_host>\n"
          << "    <db_port>" DB_PORT "</db_port>\n"
          << "    <db_user>" DB_USER "</db_user>\n"
          << "    <db_password>" DB_PASSWORD "</db_password>\n"
          << "    <db_name>" DB_NAME "</db_name>\n"
          << "    <queries_per_transaction>0</queries_per_transaction>\n"
          << "    <interval>" MONITORING_ENGINE_INTERVAL_LENGTH_STR "</interval>\n"
          << "    <length>2592000</length>\n"
          << "    <rebuild_check_interval>" MONITORING_ENGINE_INTERVAL_LENGTH_STR "</rebuild_check_interval>\n"
          << "  </output>\n"
          << "  <output>\n"
          << "    <name>StorageToRRDUnitTest</name>\n"
          << "    <type>rrd</type>\n"
          << "    <metrics_path>" << metrics_path << "</metrics_path>\n"
          << "    <status_path>" << status_path << "</status_path>\n"
          << "  </output>\n"
          << "</centreonbroker>\n";
      ofs.close();
    }

    // Prepare monitoring engine configuration parameters.
    generate_commands(commands, 2);
    {
      command* cmd(&commands.front());
      char const* cmdline;
      cmdline = MY_PLUGIN_PATH " 0 \"output1|metric=100\"";
      cmd->command_line = new char[strlen(cmdline) + 1];
      strcpy(cmd->command_line, cmdline);
      cmd = &*(++commands.begin());
      cmdline = MY_PLUGIN_PATH " 0 \"output2|metric=inf\"";
      cmd->command_line = new char[strlen(cmdline) + 1];
      strcpy(cmd->command_line, cmdline);
    }
    int i(0);
    generate_hosts(hosts, HOST_COUNT);
    for (std::list<host>::iterator it(hosts.begin()), end(hosts.end());
         it != end;
         ++it) {
      it->host_check_command = new char[2];
      strcpy(it->host_check_command, (++i % 2 ? "1" : "2"));
    }
    i = 0;
    generate_services(services, hosts, SERVICES_BY_HOST);
    for (std::list<service>::iterator
           it(services.begin()),
           end(services.end());
         it != end;
         ++it) {
      it->service_check_command = new char[2];
      strcpy(it->service_check_command, (++i % 2 ? "1" : "2"));
    }
    std::string engine_additional;
    {
      std::ostringstream oss;
      oss << "broker_module=" << CBMOD_PATH << " " << cbmod_config_path;
      engine_additional = oss.str();
    }

    // Insert entries in index_data.
    {
      QSqlQuery q(*db.storage_db());
      for (unsigned int i(1); i <= HOST_COUNT * SERVICES_BY_HOST; ++i) {
        std::ostringstream query;
        query << "INSERT INTO rt_index_data (host_id, service_id)"
              << "  VALUES(" << (i - 1) / SERVICES_BY_HOST + 1 << ", "
              << i << ")";
        if (!q.exec(query.str().c_str()))
          throw (exceptions::msg() << "cannot create index of service ("
                 << (i - 1) / SERVICES_BY_HOST + 1 << ", " << i << ")");
      }
    }

    // Generate monitoring engine configuration files.
    config_write(
      engine_config_path.c_str(),
      engine_additional.c_str(),
      &hosts,
      &services,
      &commands);

    // Start monitoring engine.
    std::string engine_config_file(engine_config_path);
    engine_config_file.append("/nagios.cfg");
    daemon.set_config_file(engine_config_file);
    daemon.start();
    sleep_for(30 * MONITORING_ENGINE_INTERVAL_LENGTH);

    // Get index list.
    std::map<unsigned int, time_t> indexes;
    {
<<<<<<< HEAD
      QSqlQuery q(db);
      if (!q.exec("SELECT id FROM rt_index_data"))
=======
      QSqlQuery q(*db.storage_db());
      if (!q.exec("SELECT id FROM index_data"))
>>>>>>> 552d5636
        throw (exceptions::msg() << "cannot get index list: "
               << qPrintable(q.lastError().text()));
      while (q.next())
        indexes[q.value(0).toUInt()];
      if (indexes.size() != HOST_COUNT * SERVICES_BY_HOST)
        throw (exceptions::msg()
               << "not enough entries in rt_index_data: got "
               << indexes.size() << ", expected "
               << HOST_COUNT * SERVICES_BY_HOST);
    }

    // For each index, get the first entry time.
    for (std::map<unsigned int, time_t>::iterator
           it(indexes.begin()),
           end(indexes.end());
         it != end;
         ++it) {
      std::ostringstream file_path;
      file_path << status_path << "/" << it->first << ".rrd";
      rrd_file graph;
      graph.load(file_path.str().c_str());
      if (graph.get_rras().empty() || graph.get_rras().front().empty())
        throw (exceptions::msg() << "not enough data in status graph '"
               << file_path.str().c_str() << "'");
      it->second = graph.get_rras().front().begin() -> first;
    }

    // Get metrics list.
    std::map<unsigned int, metric_info> metrics;
    {
      std::ostringstream query;
      query << "SELECT m.metric_id"
            << "  FROM rt_metrics AS m LEFT JOIN rt_index_data AS i"
            << "  ON m.index_id = i.id"
            << "  ORDER BY i.host_id, i.service_id";
      QSqlQuery q(*db.storage_db());
      if (!q.exec(query.str().c_str()))
        throw (exceptions::msg() << "cannot get metric list: "
               << qPrintable(q.lastError().text()));
      i = 0;
      while (q.next())
        metrics[q.value(0).toUInt()].is_infinity = !(++i % 2);
      if (metrics.size() != HOST_COUNT * SERVICES_BY_HOST)
        throw (exceptions::msg()
               << "not enough entries in rt_metrics: got "
               << metrics.size() << ", expected "
               << HOST_COUNT * SERVICES_BY_HOST);
    }

    // For each metric, get the first entry time.
    for (std::map<unsigned int, metric_info>::iterator
           it(metrics.begin()),
           end(metrics.end());
         it != end;
         ++it) {
      std::ostringstream file_path;
      file_path << metrics_path << "/" << it->first << ".rrd";
      rrd_file graph;
      graph.load(file_path.str().c_str());
      if (graph.get_rras().empty() || graph.get_rras().front().empty())
        throw (exceptions::msg() << "not enough data in metrics graph '"
               << file_path.str().c_str() << "'");
      it->second.first_entry = graph.get_rras().front().begin()->first;
    }

    // Graphs must have been recreated from this time.
    time_t recreated_limit(time(NULL));
    std::clog << "recreation limit: " << recreated_limit << std::endl;

    // Launch rebuild.
    {
<<<<<<< HEAD
      QSqlQuery q(db);
      if (!q.exec("UPDATE rt_index_data SET must_be_rebuild='1'"))
=======
      QSqlQuery q(*db.storage_db());
      if (!q.exec("UPDATE index_data SET must_be_rebuild='1'"))
>>>>>>> 552d5636
        throw (exceptions::msg() << "cannot launch rebuild from DB: "
               << qPrintable(q.lastError().text()));
      sleep_for(15 * MONITORING_ENGINE_INTERVAL_LENGTH);
    }

    // Check that rebuild successfully executed.
    {
      QSqlQuery q(*db.storage_db());
      if (!q.exec("SELECT COUNT(*)"
                  " FROM rt_index_data"
                  " WHERE must_be_rebuild!='0'")
          || !q.next())
        throw (exceptions::msg()
               << "cannot check that rebuild successfully executed");
      if (q.value(0).toUInt())
        throw (exceptions::msg() << "rebuild did not succeed, "
               << q.value(0).toUInt()
               << " indexes are still waiting/being rebuild");
    }

    // Check status graphs.
    for (std::map<unsigned int, time_t>::iterator
           it(indexes.begin()),
           end(indexes.end());
         it != end;
         ++it) {
      // Check file properties.
      std::ostringstream file_path;
      file_path << status_path << "/" << it->first << ".rrd";
      QFileInfo info(file_path.str().c_str());
      if (!info.exists())
        throw (exceptions::msg() << "status file '"
               << file_path.str().c_str() << "' does not exist");
      else if (static_cast<time_t>(info.created().toTime_t())
               < recreated_limit)
        throw (exceptions::msg() << "status file '"
               << file_path.str().c_str() << "' was created at "
               << info.created().toTime_t()
               << " whereas recreation limit is " << recreated_limit);

      // Check file content.
      time_t data_low(it->second - 2592000 / 5 / MONITORING_ENGINE_INTERVAL_LENGTH);
      time_t data_high(it->second + 2592000 * 5 * MONITORING_ENGINE_INTERVAL_LENGTH);
      rrd_file graph;
      graph.load(file_path.str().c_str());
      if (graph.get_rras().empty() || graph.get_rras().front().empty())
        throw (exceptions::msg() << "status file '"
               << file_path.str().c_str()
               << "' does not have any data after rebuild");
      else if ((graph.get_rras().front().begin()->first < data_low)
               || (graph.get_rras().front().begin()->first > data_high))
        throw (exceptions::msg()
               << "data time mismatch in status file '"
               << file_path.str().c_str() << "': got "
               << graph.get_rras().front().begin()->first
               << ", expected " << data_low << ":" << data_high);
    }

    // Check metrics graphs.
    for (std::map<unsigned int, metric_info>::iterator
           it(metrics.begin()),
           end(metrics.end());
         it != end;
         ++it) {
      // Check file properties.
      std::ostringstream file_path;
      file_path << metrics_path << "/" << it->first << ".rrd";
      QFileInfo info(file_path.str().c_str());
      if (!info.exists())
        throw (exceptions::msg() << "metric file '"
               << file_path.str().c_str() << "' does not exist");
      else if (static_cast<time_t>(info.created().toTime_t())
               < recreated_limit)
        throw (exceptions::msg() << "metric file '"
               << file_path.str().c_str() << "' was created at "
               << info.created().toTime_t()
               << " whereas recreation limit is " << recreated_limit);

      // Check file content.
      time_t data_low(it->second.first_entry - 2592000 / 5 / MONITORING_ENGINE_INTERVAL_LENGTH);
      time_t data_high(it->second.first_entry + 2592000 * 5 * MONITORING_ENGINE_INTERVAL_LENGTH);
      rrd_file graph;
      graph.load(file_path.str().c_str());
      if (graph.get_rras().empty() || graph.get_rras().front().empty())
        throw (exceptions::msg() << "metric file '"
               << file_path.str().c_str()
               << "' does not have any data after rebuild");
      else if ((graph.get_rras().front().begin()->first < data_low)
               || (graph.get_rras().front().end()->first > data_high))
        throw (exceptions::msg()
               << "data time mismatch in metric file '"
               << file_path.str().c_str() << "': got "
               << graph.get_rras().front().begin()->first
               << ", expected " << data_low << ":" << data_high);
      else if (it->second.is_infinity
               && !isinf(graph.get_rras().front().begin()->second))
        throw (exceptions::msg()
               << "graph rebuild does not handle infinity of file '"
               << file_path.str().c_str() << "' ("
               << graph.get_rras().front().begin()->second << ")");
    }

    // Success.
    error = false;
  }
  catch (std::exception const& e) {
    std::cerr << e.what() << std::endl;
  }
  catch (...) {
    std::cerr << "unknown exception" << std::endl;
  }

  // Cleanup.
  daemon.stop();
  config_remove(engine_config_path.c_str());
  ::remove(cbmod_config_path.c_str());
  free_hosts(hosts);
  free_services(services);
  recursive_remove(metrics_path);
  recursive_remove(status_path);

  // Return check result.
  return (error ? EXIT_FAILURE : EXIT_SUCCESS);
}<|MERGE_RESOLUTION|>--- conflicted
+++ resolved
@@ -204,13 +204,8 @@
     // Get index list.
     std::map<unsigned int, time_t> indexes;
     {
-<<<<<<< HEAD
-      QSqlQuery q(db);
+      QSqlQuery q(*db.storage_db());
       if (!q.exec("SELECT id FROM rt_index_data"))
-=======
-      QSqlQuery q(*db.storage_db());
-      if (!q.exec("SELECT id FROM index_data"))
->>>>>>> 552d5636
         throw (exceptions::msg() << "cannot get index list: "
                << qPrintable(q.lastError().text()));
       while (q.next())
@@ -282,13 +277,8 @@
 
     // Launch rebuild.
     {
-<<<<<<< HEAD
-      QSqlQuery q(db);
+      QSqlQuery q(*db.storage_db());
       if (!q.exec("UPDATE rt_index_data SET must_be_rebuild='1'"))
-=======
-      QSqlQuery q(*db.storage_db());
-      if (!q.exec("UPDATE index_data SET must_be_rebuild='1'"))
->>>>>>> 552d5636
         throw (exceptions::msg() << "cannot launch rebuild from DB: "
                << qPrintable(q.lastError().text()));
       sleep_for(15 * MONITORING_ENGINE_INTERVAL_LENGTH);
