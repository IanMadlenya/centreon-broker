/*
** Copyright 2014 Merethis
**
** This file is part of Centreon Broker.
**
** Centreon Broker is free software: you can redistribute it and/or
** modify it under the terms of the GNU General Public License version 2
** as published by the Free Software Foundation.
**
** Centreon Broker is distributed in the hope that it will be useful,
** but WITHOUT ANY WARRANTY; without even the implied warranty of
** MERCHANTABILITY or FITNESS FOR A PARTICULAR PURPOSE. See the GNU
** General Public License for more details.
**
** You should have received a copy of the GNU General Public License
** along with Centreon Broker. If not, see
** <http://www.gnu.org/licenses/>.
*/

#include <cfloat>
#include <cmath>
#include <cstdio>
#include <cstdlib>
#include <ctime>
#include <fstream>
#include <iostream>
#include <QCoreApplication>
#include <QDir>
#include <QSqlError>
#include <QSqlQuery>
#include <QTextCodec>
#include <QVariant>
#include <sstream>
#include <sys/stat.h>
#include <unistd.h>
#include "com/centreon/broker/exceptions/msg.hh"
#include "test/config.hh"
#include "test/engine.hh"
#include "test/generate.hh"
#include "test/misc.hh"
#include "test/rrd_file.hh"
#include "test/vars.hh"

using namespace com::centreon::broker;

#define DB_NAME "broker_stats_events"
#define INSTANCE_ID "42"

/**
 *  Check that statistics events are properly generated and write
 *  associated RRD files.
 *
 *  @param[in] argc Argument count.
 *  @param[in] argv Argument values.
 *
 *  @return EXIT_SUCCESS on success.
 */
int main(int argc, char* argv[]) {
  // Return value.
  int retval(EXIT_FAILURE);

  // Initialize Qt.
  QCoreApplication app(argc, argv);
  QTextCodec* utf8_codec(QTextCodec::codecForName("UTF-8"));
  if (utf8_codec)
    QTextCodec::setCodecForCStrings(utf8_codec);
  else
    std::cout << "could not set the UTF-8 codec\n";

  // Variables that need cleaning.
  std::string cbmod_config_path(tmpnam(NULL));
  std::string engine_config_path(tmpnam(NULL));
  std::string metrics_path(tmpnam(NULL));
  engine daemon;
  test_db db;

  // Log.
  std::clog << "metrics directory: " << metrics_path << std::endl;

  try {
    // Prepare database.
    db.open(DB_NAME);

    // Create RRD paths.
    mkdir(metrics_path.c_str(), S_IRWXU);

    // Write cbmod configuration file.
    {
      std::ofstream ofs;
      ofs.open(
            cbmod_config_path.c_str(),
            std::ios_base::out | std::ios_base::trunc);
      if (ofs.fail())
        throw (exceptions::msg()
               << "cannot open cbmod configuration file '"
               << cbmod_config_path.c_str() << "'");
      ofs << "<?xml version=\"1.0\" encoding=\"UTF-8\" ?>\n"
          << "<centreonbroker>\n"
          << "  <include>" PROJECT_SOURCE_DIR "/test/cfg/broker_modules.xml</include>\n"
          << "  <instance>" << INSTANCE_ID << "</instance>\n"
          << "  <instance_name>MyBroker</instance_name>\n"
        // << "  <!--\n"
          << "  <logger>\n"
          << "    <type>file</type>\n"
          << "    <name>cbmod.log</name>\n"
          << "    <config>1</config>\n"
          << "    <debug>1</debug>\n"
          << "    <error>1</error>\n"
          << "    <info>1</info>\n"
          << "    <level>3</level>\n"
          << "  </logger>\n"
        // << "  -->\n"
          << "  <stats>\n"
          << "    <remote>\n"
          << "      <dumper_tag>CentralBroker</dumper_tag>\n"
          << "      <metrics>\n"
          << "        <host>1</host>\n"
          << "        <service>\n"
          << "          <id>1</id>\n"
          << "          <name>active_host_execution_time</name>\n"
          << "        </service>\n"
          << "        <service>\n"
          << "          <id>2</id>\n"
          << "          <name>active_host_latency</name>\n"
          << "        </service>\n"
          << "        <service>\n"
          << "          <id>3</id>\n"
          << "          <name>active_hosts_last</name>\n"
          << "        </service>\n"
          << "        <service>\n"
          << "          <id>4</id>\n"
          << "          <name>active_host_state_change</name>\n"
          << "        </service>\n"
          << "        <service>\n"
          << "          <id>5</id>\n"
          << "          <name>active_service_execution_time</name>\n"
          << "        </service>\n"
          << "        <service>\n"
          << "          <id>6</id>\n"
          << "          <name>active_service_latency</name>\n"
          << "        </service>\n"
          << "        <service>\n"
          << "          <id>7</id>\n"
          << "          <name>active_services_last</name>\n"
          << "        </service>\n"
          << "        <service>\n"
          << "          <id>8</id>\n"
          << "          <name>active_service_state_change</name>\n"
          << "        </service>\n"
          << "        <service>\n"
          << "          <id>9</id>\n"
          << "          <name>command_buffers</name>\n"
          << "        </service>\n"
          << "        <service>\n"
          << "          <id>10</id>\n"
          << "          <name>hosts_actively_checked</name>\n"
          << "        </service>\n"
          << "        <service>\n"
          << "          <id>11</id>\n"
          << "          <name>hosts_checked</name>\n"
          << "        </service>\n"
          << "        <service>\n"
          << "          <id>12</id>\n"
          << "          <name>hosts_flapping</name>\n"
          << "        </service>\n"
          << "        <service>\n"
          << "          <id>13</id>\n"
          << "          <name>hosts</name>\n"
          << "        </service>\n"
          << "        <service>\n"
          << "          <id>14</id>\n"
          << "          <name>hosts_in_downtime</name>\n"
          << "        </service>\n"
          << "        <service>\n"
          << "          <id>15</id>\n"
          << "          <name>hosts_passively_checked</name>\n"
          << "        </service>\n"
          << "        <service>\n"
          << "          <id>16</id>\n"
          << "          <name>hosts_scheduled</name>\n"
          << "        </service>\n"
          << "        <service>\n"
          << "          <id>17</id>\n"
          << "          <name>passive_host_latency</name>\n"
          << "        </service>\n"
          << "        <service>\n"
          << "          <id>18</id>\n"
          << "          <name>passive_hosts_last</name>\n"
          << "        </service>\n"
          << "        <service>\n"
          << "          <id>19</id>\n"
          << "          <name>passive_host_state_change</name>\n"
          << "        </service>\n"
          << "        <service>\n"
          << "          <id>20</id>\n"
          << "          <name>passive_service_latency</name>\n"
          << "        </service>\n"
          << "        <service>\n"
          << "          <id>21</id>\n"
          << "          <name>passive_services_last</name>\n"
          << "        </service>\n"
          << "        <service>\n"
          << "          <id>22</id>\n"
          << "          <name>passive_service_state_change</name>\n"
          << "        </service>\n"
          << "        <service>\n"
          << "          <id>23</id>\n"
          << "          <name>services_actively_checked</name>\n"
          << "        </service>\n"
          << "        <service>\n"
          << "          <id>24</id>\n"
          << "          <name>services_checked</name>\n"
          << "        </service>\n"
          << "        <service>\n"
          << "          <id>25</id>\n"
          << "          <name>services_flapping</name>\n"
          << "        </service>\n"
          << "        <service>\n"
          << "          <id>26</id>\n"
          << "          <name>services</name>\n"
          << "        </service>\n"
          << "        <service>\n"
          << "          <id>27</id>\n"
          << "          <name>services_in_downtime</name>\n"
          << "        </service>\n"
          << "        <service>\n"
          << "          <id>28</id>\n"
          << "          <name>services_passively_checked</name>\n"
          << "        </service>\n"
          << "        <service>\n"
          << "          <id>29</id>\n"
          << "          <name>services_scheduled</name>\n"
          << "        </service>\n"
          << "        <service>\n"
          << "          <id>30</id>\n"
          << "          <name>total_hosts</name>\n"
          << "        </service>\n"
          << "        <service>\n"
          << "          <id>31</id>\n"
          << "          <name>total_host_state_change</name>\n"
          << "        </service>\n"
          << "        <service>\n"
          << "          <id>32</id>\n"
          << "          <name>total_services</name>\n"
          << "        </service>\n"
          << "        <service>\n"
          << "          <id>33</id>\n"
          << "          <name>total_service_state_change</name>\n"
          << "        </service>\n"
          << "      </metrics>\n"
          << "      <interval>" << MONITORING_ENGINE_INTERVAL_LENGTH << "</interval>\n"
          << "    </remote>\n"
          << "  </stats>\n"
          << "  <output>\n"
          << "    <name>EngineToStorageUnitTest</name>\n"
          << "    <type>storage</type>\n"
          << "    <db_type>" DB_TYPE "</db_type>\n"
          << "    <db_host>" DB_HOST "</db_host>\n"
          << "    <db_port>" DB_PORT "</db_port>\n"
          << "    <db_user>" DB_USER "</db_user>\n"
          << "    <db_password>" DB_PASSWORD "</db_password>\n"
          << "    <db_name>" DB_NAME "</db_name>\n"
          << "    <queries_per_transaction>0</queries_per_transaction>\n"
          << "    <interval>" MONITORING_ENGINE_INTERVAL_LENGTH_STR "</interval>\n"
          << "    <length>86400</length>\n"
          << "  </output>\n"
          << "  <output>\n"
          << "    <name>StorageToRRDUnitTest</name>\n"
          << "    <type>rrd</type>\n"
          << "    <metrics_path>" << metrics_path << "</metrics_path>\n"
          << "    <write_status>no</write_status>\n"
          << "  </output>\n"
          << "  <output>\n"
          << "    <type>dumper</type>\n"
          << "    <tagname>CentralBroker</tagname>\n"
          << "    <path>" << metrics_path << "/$instance_id$.stats" << "</path>\n"
          << "  </output>\n"
          << "</centreonbroker>\n";
      ofs.close();
    }

    std::string additional_config;
    {
      std::ostringstream oss;
      oss << "broker_module=" << CBMOD_PATH << " " << cbmod_config_path
          << "\n";
      additional_config = oss.str();
    }

    // Insert entries in index_data.
    {
      QSqlQuery q(*db.storage_db());
      for (unsigned int i(1); i <= 33; ++i) {
        std::ostringstream query;
        query << "INSERT INTO rt_index_data (host_id, service_id)"
              << "  VALUES (" << 1 << ", " << i << ")";
        if (!q.exec(query.str().c_str()))
          throw (exceptions::msg() << "cannot create index of service ("
                 << 1 << ", " << i << ")");
      }
    }

    // Get index list.
    std::list<unsigned int> indexes;
    {
<<<<<<< HEAD
      QSqlQuery q(db);
      if (!q.exec("SELECT id FROM rt_index_data ORDER BY service_id ASC"))
=======
      QSqlQuery q(*db.storage_db());
      if (!q.exec("SELECT id FROM index_data ORDER BY service_id ASC"))
>>>>>>> 552d5636
        throw (exceptions::msg() << "cannot get index list: "
               << qPrintable(q.lastError().text()));
      while (q.next())
        indexes.push_back(q.value(0).toUInt());
    }

    // Generate monitoring engine configuration files.
    config_write(
      engine_config_path.c_str(),
      additional_config.c_str());

    // Start monitoring engine.
    std::string engine_config_file(engine_config_path);
    engine_config_file.append("/nagios.cfg");
    daemon.set_config_file(engine_config_file);
    daemon.start();
    sleep_for(15 * MONITORING_ENGINE_INTERVAL_LENGTH);

    // Check metrics table.
    std::list<unsigned int> metrics;
    {
      std::ostringstream query;
      query << "SELECT metric_id"
<<<<<<< HEAD
            << "  FROM rt_metrics";
      QSqlQuery q(db);
=======
            << "  FROM metrics";
      QSqlQuery q(*db.storage_db());
>>>>>>> 552d5636
      if (!q.exec(query.str().c_str()))
        throw (exceptions::msg() << "cannot get metric list: "
               << qPrintable(q.lastError().text()));
      while (q.next())
        metrics.push_back(q.value(0).toUInt());
      if (metrics.size() != 64) // XXX: this should be 75 if passive hosts/services are available
        throw (exceptions::msg() << "invalid metrics count (got "
               << metrics.size() << ", expected 64)");
    }

    // Check data_bin table.
    {
      for (std::list<unsigned int>::const_iterator
             it(metrics.begin()),
             end(metrics.end());
           it != end;
           ++it) {
        std::ostringstream query;
        query << "SELECT COUNT(*)"
              << "  FROM log_data_bin"
              << "  WHERE id_metric=" << *it;
        QSqlQuery q(*db.storage_db());
        if (!q.exec(query.str().c_str())
            || !q.next()
            || !q.value(0).toUInt())
          throw (exceptions::msg() << "data_bin is invalid for metric "
                 << *it << ": " << qPrintable(q.lastError().text()));
      }
    }

    // Check that metrics RRD files exist.
    for (std::list<unsigned int>::const_iterator
           it(metrics.begin()),
           end(metrics.end());
         it != end;
         ++it) {
      std::ostringstream path;
      path << metrics_path << "/" << *it << ".rrd";
      if (access(path.str().c_str(), F_OK))
        throw (exceptions::msg() << "metrics RRD file '"
               << path.str().c_str() << "' does not exist");
      rrd_file f;
      f.load(path.str().c_str());

      // Check content.
      if (f.get_rras().size() != 2)
        throw (exceptions::msg() << "metrics RRD file '"
               << path.str().c_str() << "' does not have two RRAs");
      if (f.get_rras().front().size() < 2)
        throw (exceptions::msg() << "metrics RRD file '"
               << path.str().c_str()
               << "' does not have enough entries in its first RRA");
    }

    // Check data from dumper.
    {
      std::string path(metrics_path + "/" INSTANCE_ID ".stats");
      std::ifstream ifs(path.c_str());
      if (ifs.fail() || ifs.eof())
        throw (exceptions::msg() << "cannot open statistics file '"
               << path << "'");
      if (!ifs.get() || !ifs.good())
        throw (exceptions::msg() << "the statistics file is empty");
    }

    // Success.
    retval = EXIT_SUCCESS;
  }
  catch (std::exception const& e) {
    std::cerr << e.what() << std::endl;
  }
  catch (...) {
    std::cerr << "unknown exception" << std::endl;
  }

  // Cleanup.
  daemon.stop();
  config_remove(engine_config_path.c_str());
  ::remove(cbmod_config_path.c_str());
  recursive_remove(metrics_path);

  return (retval);
}<|MERGE_RESOLUTION|>--- conflicted
+++ resolved
@@ -303,13 +303,8 @@
     // Get index list.
     std::list<unsigned int> indexes;
     {
-<<<<<<< HEAD
-      QSqlQuery q(db);
+      QSqlQuery q(*db.storage_db());
       if (!q.exec("SELECT id FROM rt_index_data ORDER BY service_id ASC"))
-=======
-      QSqlQuery q(*db.storage_db());
-      if (!q.exec("SELECT id FROM index_data ORDER BY service_id ASC"))
->>>>>>> 552d5636
         throw (exceptions::msg() << "cannot get index list: "
                << qPrintable(q.lastError().text()));
       while (q.next())
@@ -333,13 +328,8 @@
     {
       std::ostringstream query;
       query << "SELECT metric_id"
-<<<<<<< HEAD
             << "  FROM rt_metrics";
-      QSqlQuery q(db);
-=======
-            << "  FROM metrics";
       QSqlQuery q(*db.storage_db());
->>>>>>> 552d5636
       if (!q.exec(query.str().c_str()))
         throw (exceptions::msg() << "cannot get metric list: "
                << qPrintable(q.lastError().text()));
