/*
** Copyright 2013-2014 Merethis
**
** This file is part of Centreon Broker.
**
** Centreon Broker is free software: you can redistribute it and/or
** modify it under the terms of the GNU General Public License version 2
** as published by the Free Software Foundation.
**
** Centreon Broker is distributed in the hope that it will be useful,
** but WITHOUT ANY WARRANTY; without even the implied warranty of
** MERCHANTABILITY or FITNESS FOR A PARTICULAR PURPOSE. See the GNU
** General Public License for more details.
**
** You should have received a copy of the GNU General Public License
** along with Centreon Broker. If not, see
** <http://www.gnu.org/licenses/>.
*/

#include <cstdlib>
#include <cstring>
#include <fstream>
#include <iostream>
#include <map>
#include <QSqlError>
#include <QSqlQuery>
#include <QVariant>
#include <sstream>
#include <string>
#include <sys/stat.h>
#include <unistd.h>
#include <utility>
#include "com/centreon/broker/exceptions/msg.hh"
#include "test/cbd.hh"
#include "test/config.hh"
#include "test/engine.hh"
#include "test/generate.hh"
#include "test/misc.hh"
#include "test/vars.hh"

using namespace com::centreon::broker;

#define DB_NAME "broker_delete_graphs"
#define HOST_COUNT 2
#define SERVICES_BY_HOST 5

/**
 *  Check that graphs can be properly deleted.
 *
 *  @return EXIT_SUCCESS on success.
 */
int main() {
  // Error flag.
  bool error(true);

  // Variables that need cleaning.
  std::list<command> commands;
  std::list<host> hosts;
  std::list<service> services;
  std::string cbd_config_path(tmpnam(NULL));
  std::string engine_config_path(tmpnam(NULL));
  std::string metrics_path(tmpnam(NULL));
  std::string status_path(tmpnam(NULL));
  engine monitoring;
  cbd broker;
  test_db db;

  // Log.
  std::clog << "status directory: " << status_path << "\n"
            << "metrics directory: " << metrics_path << std::endl;

  try {
    // Prepare database.
    db.open(DB_NAME);

    // Create RRD paths.
    mkdir(metrics_path.c_str(), S_IRWXU);
    mkdir(status_path.c_str(), S_IRWXU);

    // Write cbd configuration file.
    {
      std::ofstream ofs;
      ofs.open(
            cbd_config_path.c_str(),
            std::ios_base::out | std::ios_base::trunc);
      if (ofs.fail())
        throw (exceptions::msg()
               << "cannot open cbd configuration file '"
               << cbd_config_path.c_str() << "'");
      ofs << "<?xml version=\"1.0\" encoding=\"UTF-8\" ?>\n"
          << "<centreonbroker>\n"
          << "  <include>" PROJECT_SOURCE_DIR "/test/cfg/broker_modules.xml</include>\n"
          << "  <instance>42</instance>\n"
          << "  <instance_name>MyBroker</instance_name>\n"
          << "  <!--\n"
          << "  <logger>\n"
          << "    <type>file</type>\n"
          << "    <name>cbd.log</name>\n"
          << "    <config>1</config>\n"
          << "    <debug>1</debug>\n"
          << "    <error>1</error>\n"
          << "    <info>1</info>\n"
          << "    <level>3</level>\n"
          << "  </logger>\n"
          << "  -->\n"
          << "  <input>\n"
          << "    <name>EngineToTCP</name>\n"
          << "    <type>tcp</type>\n"
          << "    <port>5681</port>\n"
          << "    <protocol>bbdo</protocol>\n"
          << "  </input>\n"
          << "  <output>\n"
          << "    <name>TCPToStorage</name>\n"
          << "    <type>storage</type>\n"
          << "    <db_type>" DB_TYPE "</db_type>\n"
          << "    <db_host>" DB_HOST "</db_host>\n"
          << "    <db_port>" DB_PORT "</db_port>\n"
          << "    <db_user>" DB_USER "</db_user>\n"
          << "    <db_password>" DB_PASSWORD "</db_password>\n"
          << "    <db_name>" DB_NAME "</db_name>\n"
          << "    <queries_per_transaction>0</queries_per_transaction>\n"
          << "    <interval>" MONITORING_ENGINE_INTERVAL_LENGTH_STR "</interval>\n"
          << "    <length>" << 51840 * MONITORING_ENGINE_INTERVAL_LENGTH << "</length>\n"
          << "  </output>\n"
          << "  <output>\n"
          << "    <name>StorageToRRD</name>\n"
          << "    <type>rrd</type>\n"
          << "    <metrics_path>" << metrics_path << "</metrics_path>\n"
          << "    <status_path>" << status_path << "</status_path>\n"
          << "  </output>\n"
          << "</centreonbroker>\n";
      ofs.close();
    }

    // Prepare monitoring engine configuration parameters.
    generate_commands(commands, 1);
    {
      command& cmd(commands.front());
      char const* cmdline;
      cmdline = MY_PLUGIN_PATH " 0 \"output|metric=100\"";
      cmd.command_line = new char[strlen(cmdline) + 1];
      strcpy(cmd.command_line, cmdline);
    }
    generate_hosts(hosts, HOST_COUNT);
    for (std::list<host>::iterator it(hosts.begin()), end(hosts.end());
         it != end;
         ++it) {
      it->host_check_command = new char[2];
      strcpy(it->host_check_command, "1");
    }
    generate_services(services, hosts, SERVICES_BY_HOST);
    for (std::list<service>::iterator
           it(services.begin()),
           end(services.end());
         it != end;
         ++it) {
      it->service_check_command = new char[2];
      strcpy(it->service_check_command, "1");
    }
    std::string engine_additional;
    {
      std::ostringstream oss;
      oss << "broker_module=" << CBMOD_PATH << " "
          << PROJECT_SOURCE_DIR "/test/cfg/delete_graphs.xml";
      engine_additional = oss.str();
    }

    // Insert entries in index_data.
    {
      QSqlQuery q(*db.storage_db());
      for (unsigned int i(1); i <= HOST_COUNT * SERVICES_BY_HOST; ++i) {
        unsigned int host_id((i - 1) / SERVICES_BY_HOST + 1);
        std::ostringstream query;
        query << "INSERT INTO rt_index_data (host_id, service_id)"
              << "  VALUES(" << host_id << ", " << i << ")";
        if (!q.exec(query.str().c_str()))
          throw (exceptions::msg() << "cannot create index of service ("
                 << host_id << ", " << i << ")");
      }
    }

    // Generate monitoring engine configuration files.
    config_write(
      engine_config_path.c_str(),
      engine_additional.c_str(),
      &hosts,
      &services,
      &commands);

    // Start cbd.
    broker.set_config_file(cbd_config_path);
    broker.start();
    sleep_for(2 * MONITORING_ENGINE_INTERVAL_LENGTH);

    // Start monitoring engine.
    std::string engine_config_file(engine_config_path);
    engine_config_file.append("/nagios.cfg");
    monitoring.set_config_file(engine_config_file);
    monitoring.start();
    sleep_for(25 * MONITORING_ENGINE_INTERVAL_LENGTH);

    // Check and get index_data entries.
    std::map<std::pair<unsigned long, unsigned long>, unsigned long>
      indexes;
    {
      QSqlQuery q(*db.storage_db());
      std::string query("SELECT host_id, service_id, id"
                        "  FROM rt_index_data"
                        "  ORDER BY host_id, service_id");
      if (!q.exec(query.c_str()))
        throw (exceptions::msg() << "cannot get index list: "
               << qPrintable(q.lastError().text()));
      for (unsigned long i(0); i < HOST_COUNT; ++i)
        for (unsigned long j(0); j < SERVICES_BY_HOST; ++j) {
          unsigned long host_id(i + 1);
          unsigned long service_id(i * SERVICES_BY_HOST + j + 1);
          if (!q.next())
            throw (exceptions::msg() << "not enough index entries in DB");
          else if ((q.value(0).toUInt() != host_id)
                   || (q.value(1).toUInt() != service_id))
            throw (exceptions::msg() << "index entry mismatch: got ("
                   << q.value(0).toUInt() << ", " << q.value(1).toUInt()
                   << "), expected (" << host_id << ", " << service_id
                   << ")");
          indexes[std::make_pair(host_id, service_id)]
            = q.value(2).toUInt();
        }
    }

    // Get metrics entries.
    std::map<unsigned long, std::list<unsigned long> > metrics;
    {
      QSqlQuery q(*db.storage_db());
      std::string query("SELECT index_id, metric_id FROM metrics");
      if (!q.exec(query.c_str()))
        throw (exceptions::msg() << "cannot get metrics list: "
               << qPrintable(q.lastError().text()));
      while (q.next())
        metrics[q.value(0).toUInt()].push_back(q.value(1).toUInt());
    }

    // Check index_data and metrics entries along with their RRD files.
    {
      if (indexes.size() != metrics.size())
        throw (exceptions::msg()
               << "size mismatch between index_data and metrics: got "
               << indexes.size() << " indexes for " << metrics.size()
               << " referenced indexes");
      for (std::map<unsigned long, std::list<unsigned long> >::const_iterator
             it1(metrics.begin()),
             end1(metrics.end());
           it1 != end1;
           ++it1) {
        if (it1->second.size() != 1)
          throw (exceptions::msg() << "too much metrics for index "
                 << it1->first << ": got " << it1->second.size()
                 << ", expected 1");
        {
          std::ostringstream status_file;
          status_file << status_path << "/" << it1->first << ".rrd";
          if (access(status_file.str().c_str(), F_OK))
            throw (exceptions::msg() << "status RRD file '"
                   << status_file.str().c_str() << "' does not exist");
        }
        {
          std::ostringstream metrics_file;
          metrics_file << metrics_path << "/"
                       << it1->second.front() << ".rrd";
          if (access(metrics_file.str().c_str(), F_OK))
            throw (exceptions::msg() << "metrics RRD file '"
                   << metrics_file.str().c_str() << "' does not exist");
        }
      }
    }

    // Terminate monitoring engine (no more performance data).
    monitoring.stop();
    sleep_for(2 * MONITORING_ENGINE_INTERVAL_LENGTH);

    // Flag an index to delete.
    {
<<<<<<< HEAD
      QSqlQuery q(db);
      std::string query("UPDATE rt_index_data"
=======
      QSqlQuery q(*db.storage_db());
      std::string query("UPDATE index_data"
>>>>>>> 552d5636
                        "  SET to_delete=1"
                        "  WHERE host_id=2");
      if (!q.exec(query.c_str()))
        throw (exceptions::msg() << "cannot flag index_data to delete: "
               << qPrintable(q.lastError().text()));
    }

    // Flag metrics to delete.
    {
<<<<<<< HEAD
      QSqlQuery q(db);
      std::string query("UPDATE rt_metrics AS m JOIN index_data AS i"
=======
      QSqlQuery q(*db.storage_db());
      std::string query("UPDATE metrics AS m JOIN index_data AS i"
>>>>>>> 552d5636
                        "  ON m.index_id=i.id"
                        "  SET m.to_delete=1"
                        "  WHERE i.host_id=1 AND i.service_id<>1");
      if (!q.exec(query.c_str()))
        throw (exceptions::msg() << "cannot flag metrics to delete: "
               << qPrintable(q.lastError().text()));
    }

    // Signal entries to delete to cbd and wait a little.
    broker.update();
    sleep_for(7 * MONITORING_ENGINE_INTERVAL_LENGTH);

    // Terminate cbd.
    broker.stop();
    sleep_for(2 * MONITORING_ENGINE_INTERVAL_LENGTH);

    // Check that only one entry remains in index_data (1, 1).
    {
<<<<<<< HEAD
      QSqlQuery q(db);
      std::string query("SELECT host_id, service_id FROM rt_index_data");
=======
      QSqlQuery q(*db.storage_db());
      std::string query("SELECT host_id, service_id FROM index_data");
>>>>>>> 552d5636
      if (!q.exec(query.c_str()))
        throw (exceptions::msg() << "cannot read index_data: "
               << qPrintable(q.lastError().text()));
      for (unsigned long i(0); i < SERVICES_BY_HOST; ++i) {
        if (!q.next())
          throw (exceptions::msg()
                 << "not enough entries in index_data after deletion: "
                 << "got " << i << ", expected " << SERVICES_BY_HOST);
        else if ((q.value(0).toUInt() != 1)
                 || (q.value(1).toUInt() != (i + 1)))
          throw (exceptions::msg()
                 << "last index_data entry is (" << q.value(0).toUInt()
                 << ", " << q.value(1).toUInt() << "), expected (1, "
                 << (i + 1) << ")");
      }
      if (q.next())
        throw (exceptions::msg()
               << "too much index_data entries after deletion");
    }

    // Check that only one entry remains in metrics.
    {
      QSqlQuery q(*db.storage_db());
      std::string query("SELECT i.host_id, i.service_id"
                        "  FROM rt_metrics AS m JOIN index_data AS i"
                        "  ON m.index_id=i.id");
      if (!q.exec(query.c_str()))
        throw (exceptions::msg() << "cannot read metrics: "
               << qPrintable(q.lastError().text()));
      else if (!q.next())
        throw (exceptions::msg()
               << "no entry remains in index_data after deletion");
      else if ((q.value(0).toUInt() != 1) || (q.value(1).toUInt() != 1))
        throw (exceptions::msg()
               << "last metrics entry is for service ("
               << q.value(0).toUInt() << ", " << q.value(1).toUInt()
               << "), expected (1, 1)");
      else if (q.next())
        throw (exceptions::msg()
               << "too much metrics entries after deletion");
    }

    // Remove entries that are present.
    metrics.erase(indexes[std::make_pair(1ul, 1ul)]);
    for (unsigned long i(1); i <= SERVICES_BY_HOST; ++i)
      indexes.erase(std::make_pair(1ul, i));

    // Check that deleted indexes got their RRD files deleted.
    for (std::map<std::pair<unsigned long, unsigned long>, unsigned long>::const_iterator
           it(indexes.begin()),
           end(indexes.end());
         it != end;
         ++it) {
      std::ostringstream status_file;
      status_file << status_path << "/" << it->second << ".rrd";
      if (!access(status_file.str().c_str(), F_OK))
        throw (exceptions::msg() << "status RRD file '"
               << status_file.str().c_str() << "' still exists");
    }

    // Check that deleted metrics got their RRD files deleted.
    for (std::map<unsigned long, std::list<unsigned long> >::const_iterator
           it(metrics.begin()),
           end(metrics.end());
         it != end;
         ++it) {
      {
        std::ostringstream metrics_file;
        metrics_file << metrics_path << "/"
                     << it->second.front() << ".rrd";
        if (!access(metrics_file.str().c_str(), F_OK))
          throw (exceptions::msg() << "metrics RRD file '"
                 << metrics_file.str().c_str() << "' still exists");
      }
    }

    // Success.
    error = false;
  }
  catch (std::exception const& e) {
    std::cerr << e.what() << std::endl;
  }
  catch (...) {
    std::cerr << "unknown exception" << std::endl;
  }

  // Cleanup.
  monitoring.stop();
  broker.stop();
  config_remove(engine_config_path.c_str());
  ::remove(cbd_config_path.c_str());
  free_hosts(hosts);
  free_services(services);
  free_commands(commands);
  recursive_remove(metrics_path);
  recursive_remove(status_path);

  // Return check result.
  return (error ? EXIT_FAILURE : EXIT_SUCCESS);
}<|MERGE_RESOLUTION|>--- conflicted
+++ resolved
@@ -279,13 +279,8 @@
 
     // Flag an index to delete.
     {
-<<<<<<< HEAD
-      QSqlQuery q(db);
+      QSqlQuery q(*db.storage_db());
       std::string query("UPDATE rt_index_data"
-=======
-      QSqlQuery q(*db.storage_db());
-      std::string query("UPDATE index_data"
->>>>>>> 552d5636
                         "  SET to_delete=1"
                         "  WHERE host_id=2");
       if (!q.exec(query.c_str()))
@@ -295,13 +290,8 @@
 
     // Flag metrics to delete.
     {
-<<<<<<< HEAD
-      QSqlQuery q(db);
+      QSqlQuery q(*db.storage_db());
       std::string query("UPDATE rt_metrics AS m JOIN index_data AS i"
-=======
-      QSqlQuery q(*db.storage_db());
-      std::string query("UPDATE metrics AS m JOIN index_data AS i"
->>>>>>> 552d5636
                         "  ON m.index_id=i.id"
                         "  SET m.to_delete=1"
                         "  WHERE i.host_id=1 AND i.service_id<>1");
@@ -320,13 +310,8 @@
 
     // Check that only one entry remains in index_data (1, 1).
     {
-<<<<<<< HEAD
-      QSqlQuery q(db);
+      QSqlQuery q(*db.storage_db());
       std::string query("SELECT host_id, service_id FROM rt_index_data");
-=======
-      QSqlQuery q(*db.storage_db());
-      std::string query("SELECT host_id, service_id FROM index_data");
->>>>>>> 552d5636
       if (!q.exec(query.c_str()))
         throw (exceptions::msg() << "cannot read index_data: "
                << qPrintable(q.lastError().text()));
