--- conflicted
+++ resolved
@@ -345,36 +345,18 @@
   _prepare_insert<correlation::issue>(_issue_insert);
   _prepare_insert<correlation::service_state>(_service_state_insert);
   {
-<<<<<<< HEAD
     QString query(
       "INSERT INTO rt_issues_issues_parents (child_id, end_time, start_time, parent_id)"
-=======
-    std::string query(
-      "INSERT INTO issues_issues_parents (child_id, end_time, start_time, parent_id)"
->>>>>>> 552d5636
       " VALUES (:child_id, :end_time, :start_time, :parent_id)");
     _issue_parent_insert.prepare(query, "SQL: could not prepare query");
   }
   {
-<<<<<<< HEAD
-    QString query(
-              "SELECT issue_id FROM rt_issues"
-              " WHERE host_id=:host_id"
-              " AND service_id=:service_id"
-              " AND start_time=:start_time");
-    logging::info(logging::low) << "SQL: preparing statement: "
-      << query;
-    if (!_issue_select->prepare(query))
-      throw (exceptions::msg() << "SQL: could not prepare query: "
-             << _issue_select->lastError().text());
-=======
     std::string query(
-      "SELECT issue_id FROM issues"
+      "SELECT issue_id FROM rt_issues"
       " WHERE host_id=:host_id"
       " AND service_id=:service_id"
       " AND start_time=:start_time");
     _issue_select.prepare(query, "SQL: could not prepare query");
->>>>>>> 552d5636
   }
 
   // Prepare update queries.
@@ -517,13 +499,8 @@
   _prepare_update<correlation::service_state>(_service_state_update, id);
 
   {
-<<<<<<< HEAD
     QString query(
       "UPDATE rt_issues_issues_parents SET end_time=:end_time"
-=======
-    std::string query(
-      "UPDATE issues_issues_parents SET end_time=:end_time"
->>>>>>> 552d5636
       " WHERE child_id=:child_id"
       "       AND start_time=:start_time"
       "       AND parent_id=:parent_id");
