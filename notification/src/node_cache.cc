--- conflicted
+++ resolved
@@ -637,16 +637,11 @@
     throw (exceptions::msg()
            << "couldn't parse the arguments for the acknowledgement");
 
-<<<<<<< HEAD
-  objects::node_id id = get_node_by_names(host_name, service_description);
+  objects::node_id id(get_node_by_names(
+                        host_name.get(),
+                        service_description.get()));
   misc::shared_ptr<neb::acknowledgement>
     ack(new neb::acknowledgement);
-=======
-  objects::node_id id = get_node_by_names(
-                          host_name.get(),
-                          service_description.get());
-  misc::shared_ptr<neb::acknowledgement> ack(new neb::acknowledgement);
->>>>>>> 78b872d2
   ack->acknowledgement_type = is_host;
   ack->comment = QString(comment.get());
   ack->author = QString(author.get());
@@ -777,16 +772,10 @@
                           host_name.get(),
                           service_description.get());
 
-<<<<<<< HEAD
   misc::shared_ptr<neb::downtime>
     d(new neb::downtime);
-  d->author = QString::fromStdString(author);
-  d->comment = QString::fromStdString(comment);
-=======
-  misc::shared_ptr<neb::downtime> d(new neb::downtime);
-  d->author = QString(author.get());
-  d->comment = QString(comment.get());
->>>>>>> 78b872d2
+  d->author = QString::fromStdString(author.get());
+  d->comment = QString::fromStdString(comment.get());
   d->start_time = start_time;
   d->end_time = end_time;
   d->duration = duration;
